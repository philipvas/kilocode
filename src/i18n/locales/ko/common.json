{
	"extension": {
		"name": "Kilo Code",
		"description": "코드를 계획, 빌드, 수정하기 위한 오픈소스 AI 코딩 도우미입니다."
	},
	"number_format": {
		"thousand_suffix": "k",
		"million_suffix": "m",
		"billion_suffix": "b"
	},
	"feedback": {
		"title": "피드백",
		"description": "귀하의 피드백을 듣거나 경험하고 있는 문제에 대해 도움을 드리고 싶습니다.",
		"githubIssues": "GitHub에서 문제 보고하기",
		"githubDiscussions": "GitHub 토론에 참여하기",
		"discord": "Discord 커뮤니티에 참여하기",
		"customerSupport": "고객 지원"
	},
	"welcome": "안녕하세요, {{name}}님! {{count}}개의 알림이 있습니다.",
	"items": {
		"zero": "항목 없음",
		"one": "1개 항목",
		"other": "{{count}}개 항목"
	},
	"confirmation": {
		"reset_state": "확장 프로그램의 모든 상태와 보안 저장소를 재설정하시겠습니까? 이 작업은 취소할 수 없습니다.",
		"delete_config_profile": "이 구성 프로필을 삭제하시겠습니까?",
		"delete_custom_mode_with_rules": "이 {scope} 모드를 삭제하시겠습니까?\n\n이렇게 하면 연결된 규칙 폴더도 다음 위치에서 삭제됩니다:\n{rulesFolderPath}"
	},
	"errors": {
		"invalid_data_uri": "잘못된 데이터 URI 형식",
		"error_copying_image": "이미지 복사 중 오류 발생: {{errorMessage}}",
		"error_saving_image": "이미지 저장 중 오류 발생: {{errorMessage}}",
		"error_opening_image": "이미지 열기 중 오류 발생: {{error}}",
		"could_not_open_file": "파일을 열 수 없습니다: {{errorMessage}}",
		"could_not_open_file_generic": "파일을 열 수 없습니다!",
		"checkpoint_timeout": "체크포인트 복원을 시도하는 중 시간 초과되었습니다.",
		"checkpoint_failed": "체크포인트 복원에 실패했습니다.",
		"git_not_installed": "체크포인트 기능을 사용하려면 Git이 필요합니다. 체크포인트를 활성화하려면 Git을 설치하세요.",
		"nested_git_repos_warning": "{{path}}에서 중첩된 git 저장소가 감지되어 체크포인트가 비활성화되었습니다. 체크포인트를 사용하려면 이 중첩된 git 저장소를 제거하거나 이동해주세요.",
		"no_workspace": "먼저 프로젝트 폴더를 열어주세요",
		"update_support_prompt": "지원 프롬프트 업데이트에 실패했습니다",
		"reset_support_prompt": "지원 프롬프트 재설정에 실패했습니다",
		"enhance_prompt": "프롬프트 향상에 실패했습니다",
		"get_system_prompt": "시스템 프롬프트 가져오기에 실패했습니다",
		"search_commits": "커밋 검색에 실패했습니다",
		"save_api_config": "API 구성 저장에 실패했습니다",
		"create_api_config": "API 구성 생성에 실패했습니다",
		"rename_api_config": "API 구성 이름 변경에 실패했습니다",
		"load_api_config": "API 구성 로드에 실패했습니다",
		"delete_api_config": "API 구성 삭제에 실패했습니다",
		"list_api_config": "API 구성 목록 가져오기에 실패했습니다",
		"update_server_timeout": "서버 타임아웃 업데이트에 실패했습니다",
		"hmr_not_running": "로컬 개발 서버가 실행되고 있지 않아 HMR이 작동하지 않습니다. HMR을 활성화하려면 확장 프로그램을 실행하기 전에 'npm run dev'를 실행하세요.",
		"retrieve_current_mode": "상태에서 현재 모드를 검색하는 데 오류가 발생했습니다.",
		"failed_delete_repo": "관련 shadow 저장소 또는 브랜치 삭제 실패: {{error}}",
		"failed_remove_directory": "작업 디렉토리 제거 실패: {{error}}",
		"custom_storage_path_unusable": "사용자 지정 저장 경로 \"{{path}}\"를 사용할 수 없어 기본 경로를 사용합니다",
		"cannot_access_path": "경로 {{path}}에 접근할 수 없습니다: {{error}}",
		"settings_import_failed": "설정 가져오기 실패: {{error}}.",
		"mistake_limit_guidance": "이는 모델의 사고 과정 실패나 도구를 제대로 사용하지 못하는 것을 나타낼 수 있으며, 사용자 가이드를 통해 완화할 수 있습니다 (예: \"작업을 더 작은 단계로 나누어 시도해보세요\").",
		"violated_organization_allowlist": "작업 실행 실패: 현재 프로필이 조직 설정과 호환되지 않습니다",
		"condense_failed": "컨텍스트 압축에 실패했습니다",
		"condense_not_enough_messages": "{{prevContextTokens}} 토큰의 컨텍스트를 압축할 메시지가 충분하지 않습니다. 최소 {{minimumMessageCount}}개의 메시지가 필요하지만 {{messageCount}}개만 사용 가능합니다.",
		"condensed_recently": "컨텍스트가 최근 압축되었습니다; 이 시도를 건너뜁니다",
		"condense_handler_invalid": "컨텍스트 압축을 위한 API 핸들러가 유효하지 않습니다",
		"condense_context_grew": "압축 중 컨텍스트 크기가 {{prevContextTokens}}에서 {{newContextTokens}}로 증가했습니다; 이 시도를 건너뜁니다",
		"url_timeout": "웹사이트 로딩이 너무 오래 걸렸습니다(타임아웃). 느린 연결, 무거운 웹사이트 또는 일시적으로 사용할 수 없는 상태일 수 있습니다. 나중에 다시 시도하거나 URL이 올바른지 확인해 주세요.",
		"url_not_found": "웹사이트 주소를 찾을 수 없습니다. URL이 올바른지 확인하고 다시 시도해 주세요.",
		"no_internet": "인터넷 연결이 없습니다. 네트워크 연결을 확인하고 다시 시도해 주세요.",
		"url_forbidden": "이 웹사이트에 대한 접근이 금지되었습니다. 사이트가 자동 접근을 차단하거나 인증이 필요할 수 있습니다.",
		"url_page_not_found": "페이지를 찾을 수 없습니다. URL이 올바른지 확인해 주세요.",
		"url_request_aborted": "URL을 가져오는 요청이 중단되었습니다. 사이트가 자동 접근을 차단하거나, 인증이 필요하거나, 네트워크 문제가 있을 때 발생할 수 있습니다. 다시 시도하거나 일반 브라우저에서 URL에 접근할 수 있는지 확인해 주세요.",
		"url_fetch_failed": "URL 콘텐츠 가져오기 실패: {{error}}",
		"url_fetch_error_with_url": "{{url}} 콘텐츠 가져오기 오류: {{error}}",
		"command_timeout": "명령 실행 시간이 {{seconds}}초 후 초과되었습니다",
		"share_task_failed": "작업 공유에 실패했습니다",
		"share_no_active_task": "공유할 활성 작업이 없습니다",
		"share_auth_required": "인증이 필요합니다. 작업을 공유하려면 로그인하세요.",
		"share_not_enabled": "이 조직에서는 작업 공유가 활성화되지 않았습니다.",
		"share_task_not_found": "작업을 찾을 수 없거나 액세스가 거부되었습니다.",
		"mode_import_failed": "모드 가져오기 실패: {{error}}",
		"delete_rules_folder_failed": "규칙 폴더 삭제 실패: {{rulesFolderPath}}. 오류: {{error}}",
		"command_not_found": "'{{name}}' 명령을 찾을 수 없습니다",
		"open_command_file": "명령 파일을 열 수 없습니다",
		"delete_command": "명령 삭제 실패",
		"no_workspace_for_project_command": "프로젝트 명령용 워크스페이스 폴더를 찾을 수 없습니다",
		"command_already_exists": "명령 \"{{commandName}}\"이(가) 이미 존재합니다",
		"create_command_failed": "명령 생성에 실패했습니다",
		"command_template_content": "---\ndescription: \"이 명령이 수행하는 작업에 대한 간단한 설명\"\n---\n\n이것은 새로운 슬래시 명령입니다. 이 파일을 편집하여 명령 동작을 사용자 정의하세요.",
		"claudeCode": {
			"processExited": "Claude Code 프로세스가 코드 {{exitCode}}로 종료되었습니다.",
			"errorOutput": "오류 출력: {{output}}",
			"processExitedWithError": "Claude Code 프로세스가 코드 {{exitCode}}로 종료되었습니다. 오류 출력: {{output}}",
			"stoppedWithReason": "Claude Code가 다음 이유로 중지되었습니다: {{reason}}",
			"apiKeyModelPlanMismatch": "API keys and subscription plans allow different models. Make sure the selected model is included in your plan.",
			"notFound": "Claude Code executable '{{claudePath}}' not found.\n\nPlease install Claude Code CLI:\n1. Visit {{installationUrl}} to download Claude Code\n2. Follow the installation instructions for your operating system\n3. Ensure the 'claude' command is available in your PATH\n4. Alternatively, configure a custom path in Kilo Code settings under 'Claude Code Path'\n\nOriginal error: {{originalError}}"
		},
		"geminiCli": {
			"oauthLoadFailed": "OAuth 자격 증명을 로드하지 못했습니다. 먼저 인증하세요: {{error}}",
			"tokenRefreshFailed": "OAuth 토큰을 새로 고치지 못했습니다: {{error}}",
			"onboardingTimeout": "온보딩 작업이 60초 후 시간 초과되었습니다. 나중에 다시 시도하세요.",
			"projectDiscoveryFailed": "프로젝트 ID를 찾을 수 없습니다. 'gemini auth'로 인증되었는지 확인하세요.",
			"rateLimitExceeded": "속도 제한을 초과했습니다. 무료 등급 제한에 도달했습니다.",
			"badRequest": "잘못된 요청: {{details}}",
			"apiError": "Gemini CLI API 오류: {{error}}",
			"completionError": "Gemini CLI 완성 오류: {{error}}"
		},
		"qwenCode": {
			"oauthLoadFailed": "OAuth 자격 증명을 로드하지 못했습니다. 먼저 인증하세요: {{error}}"
		},
		"message": {
			"no_active_task_to_delete": "메시지를 삭제할 활성 작업이 없습니다",
			"invalid_timestamp_for_deletion": "삭제를 위한 메시지 타임스탬프가 유효하지 않습니다",
			"cannot_delete_missing_timestamp": "메시지를 삭제할 수 없습니다: 타임스탬프가 없습니다",
			"cannot_delete_invalid_timestamp": "메시지를 삭제할 수 없습니다: 타임스탬프가 유효하지 않습니다",
			"message_not_found": "타임스탬프 {{messageTs}}인 메시지를 찾을 수 없습니다",
			"error_deleting_message": "메시지 삭제 오류: {{error}}",
			"error_editing_message": "메시지 편집 오류: {{error}}"
		},
		"gemini": {
			"generate_stream": "Gemini 생성 컨텍스트 스트림 오류: {{error}}",
			"generate_complete_prompt": "Gemini 완료 오류: {{error}}",
			"sources": "출처:"
		},
		"cerebras": {
			"authenticationFailed": "Cerebras API 인증에 실패했습니다. API 키가 유효하고 만료되지 않았는지 확인하세요.",
			"accessForbidden": "Cerebras API 액세스가 금지되었습니다. API 키가 요청된 모델이나 기능에 액세스할 수 없을 수 있습니다.",
			"rateLimitExceeded": "Cerebras API 속도 제한을 초과했습니다. 다른 요청을 하기 전에 기다리세요.",
			"serverError": "Cerebras API 서버 오류 ({{status}}). 나중에 다시 시도하세요.",
			"genericError": "Cerebras API 오류 ({{status}}): {{message}}",
			"noResponseBody": "Cerebras API 오류: 응답 본문 없음",
			"completionError": "Cerebras 완료 오류: {{error}}"
		},
		"roo": {
			"authenticationRequired": "Roo 제공업체는 클라우드 인증이 필요합니다. Roo Code Cloud에 로그인하세요."
		},
		"api": {
			"invalidKeyInvalidChars": "API 키에 유효하지 않은 문자가 포함되어 있습니다."
		},
		"manual_url_empty": "유효한 콜백 URL을 입력하세요",
		"manual_url_no_query": "유효하지 않은 콜백 URL: 쿼리 매개변수 누락",
		"manual_url_missing_params": "유효하지 않은 콜백 URL: 필요한 매개변수 누락 (code와 state)",
		"manual_url_auth_failed": "수동 URL 인증 실패",
		"manual_url_auth_error": "인증 실패"
	},
	"warnings": {
		"no_terminal_content": "선택된 터미널 내용이 없습니다",
		"missing_task_files": "이 작업의 파일이 누락되었습니다. 작업 목록에서 제거하시겠습니까?",
		"auto_import_failed": "Kilo Code 설정 자동 가져오기 실패: {{error}}"
	},
	"info": {
		"no_changes": "변경 사항이 없습니다.",
		"clipboard_copy": "시스템 프롬프트가 클립보드에 성공적으로 복사되었습니다",
		"history_cleanup": "이력에서 파일이 누락된 {{count}}개의 작업을 정리했습니다.",
		"custom_storage_path_set": "사용자 지정 저장 경로 설정됨: {{path}}",
		"default_storage_path": "기본 저장 경로로 되돌아갔습니다",
		"settings_imported": "설정이 성공적으로 가져와졌습니다.",
		"auto_import_success": "{{filename}}에서 Kilo Code 설정을 자동으로 가져왔습니다",
		"share_link_copied": "공유 링크가 클립보드에 복사되었습니다",
		"image_copied_to_clipboard": "이미지 데이터 URI가 클립보드에 복사되었습니다",
		"image_saved": "이미지가 {{path}}에 저장되었습니다",
		"organization_share_link_copied": "조직 공유 링크가 클립보드에 복사되었습니다!",
		"public_share_link_copied": "공개 공유 링크가 클립보드에 복사되었습니다!",
		"mode_exported": "'{{mode}}' 모드가 성공적으로 내보내졌습니다",
		"mode_imported": "모드를 성공적으로 가져왔습니다"
	},
	"answers": {
		"yes": "예",
		"no": "아니오",
		"remove": "제거",
		"keep": "유지"
	},
	"buttons": {
		"save": "저장",
		"edit": "편집",
		"learn_more": "더 알아보기"
	},
	"tasks": {
		"canceled": "작업 오류: 사용자에 의해 중지 및 취소되었습니다.",
		"deleted": "작업 실패: 사용자에 의해 중지 및 삭제되었습니다.",
		"incomplete": "작업 #{{taskNumber}} (미완료)",
		"no_messages": "작업 #{{taskNumber}} (메시지 없음)"
	},
	"storage": {
		"prompt_custom_path": "대화 내역을 위한 사용자 지정 저장 경로를 입력하세요. 기본 위치를 사용하려면 비워두세요",
		"path_placeholder": "D:\\KiloCodeStorage",
		"enter_absolute_path": "절대 경로를 입력하세요 (예: D:\\KiloCodeStorage 또는 /home/user/storage)",
		"enter_valid_path": "유효한 경로를 입력하세요"
	},
	"input": {
		"task_prompt": "Kilo Code에게 무엇을 시킬까요?",
		"task_placeholder": "여기에 작업을 입력하세요"
	},
	"settings": {
		"providers": {
			"groqApiKey": "Groq API 키",
			"getGroqApiKey": "Groq API 키 받기",
			"claudeCode": {
				"pathLabel": "Claude Code 경로",
				"description": "Claude Code CLI의 선택적 경로입니다. 설정되지 않은 경우 기본값은 'claude'입니다.",
				"placeholder": "기본값: claude"
			}
		}
	},
	"customModes": {
		"errors": {
			"yamlParseError": ".kilocodemodes 파일의 {{line}}번째 줄에서 유효하지 않은 YAML입니다. 다음을 확인하세요:\n• 올바른 들여쓰기 (탭이 아닌 공백 사용)\n• 일치하는 따옴표와 괄호\n• 유효한 YAML 구문",
			"schemaValidationError": ".kilocodemodes 사용자 정의 모드 형식이 유효하지 않습니다:\n{{issues}}",
			"invalidFormat": "사용자 정의 모드 형식이 유효하지 않습니다. 설정이 올바른 YAML 형식을 따르는지 확인하세요.",
			"updateFailed": "사용자 정의 모드 업데이트 실패: {{error}}",
			"deleteFailed": "사용자 정의 모드 삭제 실패: {{error}}",
			"resetFailed": "사용자 정의 모드 재설정 실패: {{error}}",
			"modeNotFound": "쓰기 오류: 모드를 찾을 수 없습니다",
			"noWorkspaceForProject": "프로젝트별 모드용 작업 공간 폴더를 찾을 수 없습니다",
			"rulesCleanupFailed": "모드가 성공적으로 삭제되었지만 {{rulesFolderPath}}의 규칙 폴더를 삭제하지 못했습니다. 수동으로 삭제해야 할 수도 있습니다."
		},
		"scope": {
			"project": "프로젝트",
			"global": "글로벌"
		}
	},
	"marketplace": {
		"mode": {
			"rulesCleanupFailed": "모드가 성공적으로 제거되었지만 {{rulesFolderPath}}의 규칙 폴더를 삭제하지 못했습니다. 수동으로 삭제해야 할 수도 있습니다."
		}
	},
	"mdm": {
		"errors": {
<<<<<<< HEAD
			"cloud_auth_required": "조직에서 Kilo Code Cloud 인증이 필요합니다. 계속하려면 로그인하세요.",
			"organization_mismatch": "조직의 Kilo Code Cloud 계정으로 인증해야 합니다.",
=======
			"cloud_auth_required": "조직에서 Roo Code Cloud 인증이 필요합니다. 계속하려면 로그인하세요.",
			"organization_mismatch": "조직의 Roo Code Cloud 계정으로 인증해야 합니다.",
			"manual_url_empty": "유효한 콜백 URL을 입력하세요",
			"manual_url_no_query": "유효하지 않은 콜백 URL: 쿼리 매개변수 누락",
			"manual_url_missing_params": "유효하지 않은 콜백 URL: 필요한 매개변수 누락 (code와 state)",
			"manual_url_auth_failed": "수동 URL 인증 실패",
			"manual_url_auth_error": "인증 실패",
>>>>>>> 68352562
			"verification_failed": "조직 인증을 확인할 수 없습니다."
		},
		"info": {
			"organization_requires_auth": "조직에서 인증이 필요합니다."
		}
	},
	"prompts": {
		"deleteMode": {
			"title": "사용자 정의 모드 삭제",
			"description": "이 {{scope}} 모드를 삭제하시겠습니까? 이렇게 하면 {{rulesFolderPath}}의 관련 규칙 폴더도 삭제됩니다.",
			"descriptionNoRules": "이 사용자 정의 모드를 삭제하시겠습니까?",
			"confirm": "삭제"
		}
	},
	"commands": {
		"preventCompletionWithOpenTodos": {
			"description": "할 일 목록에 미완료된 할 일이 있을 때 작업 완료를 방지"
		}
	}
}<|MERGE_RESOLUTION|>--- conflicted
+++ resolved
@@ -227,10 +227,6 @@
 	},
 	"mdm": {
 		"errors": {
-<<<<<<< HEAD
-			"cloud_auth_required": "조직에서 Kilo Code Cloud 인증이 필요합니다. 계속하려면 로그인하세요.",
-			"organization_mismatch": "조직의 Kilo Code Cloud 계정으로 인증해야 합니다.",
-=======
 			"cloud_auth_required": "조직에서 Roo Code Cloud 인증이 필요합니다. 계속하려면 로그인하세요.",
 			"organization_mismatch": "조직의 Roo Code Cloud 계정으로 인증해야 합니다.",
 			"manual_url_empty": "유효한 콜백 URL을 입력하세요",
@@ -238,7 +234,6 @@
 			"manual_url_missing_params": "유효하지 않은 콜백 URL: 필요한 매개변수 누락 (code와 state)",
 			"manual_url_auth_failed": "수동 URL 인증 실패",
 			"manual_url_auth_error": "인증 실패",
->>>>>>> 68352562
 			"verification_failed": "조직 인증을 확인할 수 없습니다."
 		},
 		"info": {
