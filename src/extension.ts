--- conflicted
+++ resolved
@@ -180,11 +180,7 @@
 		ExtensionBridgeService.handleRemoteControlState(
 			userInfo,
 			contextProxy.getValue("remoteControlEnabled"),
-<<<<<<< HEAD
-			{ ...bridgeConfig, provider: provider as any },
-=======
-			{ ...bridgeConfig, provider, sessionId: vscode.env.sessionId },
->>>>>>> 81cba186
+			{ ...bridgeConfig, provider: provider as any, sessionId: vscode.env.sessionId },
 			(message: string) => outputChannel.appendLine(message),
 		)
 	})
