--- conflicted
+++ resolved
@@ -72,35 +72,15 @@
 			}),
 		}
 
-<<<<<<< HEAD
-		it("should install mode when .kilocodemodes file does not exist", async () => {
-			// Mock file not found error
-=======
 		it("should install mode using CustomModesManager", async () => {
 			// Mock file not found error for getModeFilePath
->>>>>>> d31fb0dd
 			const notFoundError = new Error("File not found") as any
 			notFoundError.code = "ENOENT"
 			mockFs.readFile.mockRejectedValueOnce(notFoundError)
 
 			const result = await installer.installItem(mockModeItem, { target: "project" })
 
-<<<<<<< HEAD
 			expect(result.filePath).toBe(path.join("/test/workspace", ".kilocodemodes"))
-			expect(mockFs.writeFile).toHaveBeenCalled()
-
-			// Verify the written content contains the new mode
-			const writtenContent = mockFs.writeFile.mock.calls[0][1] as string
-			const writtenData = yaml.parse(writtenContent)
-			expect(writtenData.customModes).toHaveLength(1)
-			expect(writtenData.customModes[0].slug).toBe("test")
-		})
-
-		it("should install mode when .kilocodemodes contains valid YAML", async () => {
-			const existingContent = yaml.stringify({
-				customModes: [{ slug: "existing", name: "Existing Mode", roleDefinition: "Existing", groups: [] }],
-=======
-			expect(result.filePath).toBe(path.join("/test/workspace", ".roomodes"))
 			expect(mockCustomModesManager.importModeWithRules).toHaveBeenCalled()
 
 			// Verify the import was called with correct YAML structure
@@ -115,74 +95,11 @@
 			mockCustomModesManager.importModeWithRules = vi.fn().mockResolvedValue({
 				success: false,
 				error: "Import failed",
->>>>>>> d31fb0dd
 			})
 
 			await expect(installer.installItem(mockModeItem, { target: "project" })).rejects.toThrow("Import failed")
 		})
 
-<<<<<<< HEAD
-		it("should handle empty .kilocode file", async () => {
-			// Empty file content
-			mockFs.readFile.mockResolvedValueOnce("")
-			mockFs.writeFile.mockResolvedValueOnce(undefined as any)
-
-			const result = await installer.installItem(mockModeItem, { target: "project" })
-
-			expect(result.filePath).toBe(path.join("/test/workspace", ".kilocodemodes"))
-			expect(mockFs.writeFile).toHaveBeenCalled()
-
-			// Verify the written content contains the new mode
-			const writtenContent = mockFs.writeFile.mock.calls[0][1] as string
-			const writtenData = yaml.parse(writtenContent)
-			expect(writtenData.customModes).toHaveLength(1)
-			expect(writtenData.customModes[0].slug).toBe("test")
-		})
-
-		it("should handle .kilocodemodes file with null content", async () => {
-			// File exists but yaml.parse returns null
-			mockFs.readFile.mockResolvedValueOnce("---\n")
-			mockFs.writeFile.mockResolvedValueOnce(undefined as any)
-
-			const result = await installer.installItem(mockModeItem, { target: "project" })
-
-			expect(result.filePath).toBe(path.join("/test/workspace", ".kilocodemodes"))
-			expect(mockFs.writeFile).toHaveBeenCalled()
-
-			// Verify the written content contains the new mode
-			const writtenContent = mockFs.writeFile.mock.calls[0][1] as string
-			const writtenData = yaml.parse(writtenContent)
-			expect(writtenData.customModes).toHaveLength(1)
-			expect(writtenData.customModes[0].slug).toBe("test")
-		})
-
-		it("should handle .kilocodemodes file without customModes property", async () => {
-			// File has valid YAML but no customModes property
-			const contentWithoutCustomModes = yaml.stringify({ someOtherProperty: "value" })
-			mockFs.readFile.mockResolvedValueOnce(contentWithoutCustomModes)
-			mockFs.writeFile.mockResolvedValueOnce(undefined as any)
-
-			const result = await installer.installItem(mockModeItem, { target: "project" })
-
-			expect(result.filePath).toBe(path.join("/test/workspace", ".kilocodemodes"))
-			expect(mockFs.writeFile).toHaveBeenCalled()
-
-			// Verify the written content contains the new mode and preserves other properties
-			const writtenContent = mockFs.writeFile.mock.calls[0][1] as string
-			const writtenData = yaml.parse(writtenContent)
-			expect(writtenData.customModes).toHaveLength(1)
-			expect(writtenData.customModes[0].slug).toBe("test")
-			expect(writtenData.someOtherProperty).toBe("value")
-		})
-
-		it("should throw error when .kilocodemodes contains invalid YAML", async () => {
-			const invalidYaml = "invalid: yaml: content: {"
-
-			mockFs.readFile.mockResolvedValueOnce(invalidYaml)
-
-			await expect(installer.installItem(mockModeItem, { target: "project" })).rejects.toThrow(
-				"Cannot install mode: The .kilocodemodes file contains invalid YAML",
-=======
 		it("should throw error for array content in mode", async () => {
 			const arrayContentMode: MarketplaceItem = {
 				...mockModeItem,
@@ -202,7 +119,6 @@
 
 			await expect(installer.installItem(noContentMode, { target: "project" })).rejects.toThrow(
 				"Mode item missing content",
->>>>>>> d31fb0dd
 			)
 		})
 
@@ -217,7 +133,7 @@
 
 			const result = await installerWithoutManager.installItem(mockModeItem, { target: "project" })
 
-			expect(result.filePath).toBe(path.join("/test/workspace", ".roomodes"))
+			expect(result.filePath).toBe(path.join("/test/workspace", ".kilocodemodes"))
 			expect(mockFs.writeFile).toHaveBeenCalled()
 		})
 	})
@@ -301,10 +217,6 @@
 			}),
 		}
 
-<<<<<<< HEAD
-		it("should throw error when .kilocodemodes contains invalid YAML during removal", async () => {
-			const invalidYaml = "invalid: yaml: content: {"
-=======
 		it("should use CustomModesManager to delete mode and clean up rules folder", async () => {
 			// Mock that the mode exists with project source
 			vi.mocked(mockCustomModesManager.getCustomModes).mockResolvedValueOnce([
@@ -312,7 +224,6 @@
 			])
 
 			await installer.removeItem(mockModeItem, { target: "project" })
->>>>>>> d31fb0dd
 
 			// Should call deleteCustomMode with fromMarketplace flag set to true
 			expect(mockCustomModesManager.deleteCustomMode).toHaveBeenCalledWith("test", true)
@@ -321,17 +232,11 @@
 			expect(mockFs.rm).not.toHaveBeenCalled()
 		})
 
-<<<<<<< HEAD
-			await expect(installer.removeItem(mockModeItem, { target: "project" })).rejects.toThrow(
-				"Cannot remove mode: The .kilocodemodes file contains invalid YAML",
-			)
-=======
 		it("should handle global mode removal with rules cleanup", async () => {
 			// Mock that the mode exists with global source
 			vi.mocked(mockCustomModesManager.getCustomModes).mockResolvedValueOnce([
 				{ slug: "test", name: "Test Mode", source: "global" } as any,
 			])
->>>>>>> d31fb0dd
 
 			await installer.removeItem(mockModeItem, { target: "global" })
 
@@ -357,12 +262,6 @@
 			expect(mockFs.rm).not.toHaveBeenCalled()
 		})
 
-<<<<<<< HEAD
-		it("should handle empty .kilocodemodes file during removal", async () => {
-			// Empty file content
-			mockFs.readFile.mockResolvedValueOnce("")
-			mockFs.writeFile.mockResolvedValueOnce(undefined as any)
-=======
 		it("should throw error if deleteCustomMode fails", async () => {
 			// Mock that the mode exists
 			vi.mocked(mockCustomModesManager.getCustomModes).mockResolvedValueOnce([
@@ -370,7 +269,6 @@
 			])
 			// Mock that deleteCustomMode fails
 			mockCustomModesManager.deleteCustomMode = vi.fn().mockRejectedValueOnce(new Error("Permission denied"))
->>>>>>> d31fb0dd
 
 			// Should throw the error from deleteCustomMode
 			await expect(installer.removeItem(mockModeItem, { target: "project" })).rejects.toThrow("Permission denied")
@@ -378,16 +276,9 @@
 			expect(mockCustomModesManager.deleteCustomMode).toHaveBeenCalledWith("test", true)
 		})
 
-<<<<<<< HEAD
-		it("should handle .kilocodemodes file with null content during removal", async () => {
-			// File exists but yaml.parse returns null
-			mockFs.readFile.mockResolvedValueOnce("---\n")
-			mockFs.writeFile.mockResolvedValueOnce(undefined as any)
-=======
 		it("should handle mode not found in custom modes list", async () => {
 			// Mock that the mode doesn't exist in the list
 			vi.mocked(mockCustomModesManager.getCustomModes).mockResolvedValueOnce([])
->>>>>>> d31fb0dd
 
 			await installer.removeItem(mockModeItem, { target: "project" })
 
@@ -397,19 +288,11 @@
 			expect(mockFs.rm).not.toHaveBeenCalled()
 		})
 
-<<<<<<< HEAD
-		it("should handle .kilocodemodes file without customModes property during removal", async () => {
-			// File has valid YAML but no customModes property
-			const contentWithoutCustomModes = yaml.stringify({ someOtherProperty: "value" })
-			mockFs.readFile.mockResolvedValueOnce(contentWithoutCustomModes)
-			mockFs.writeFile.mockResolvedValueOnce(undefined as any)
-=======
 		it("should throw error when mode content is invalid YAML", async () => {
 			const invalidModeItem: MarketplaceItem = {
 				...mockModeItem,
 				content: "invalid: yaml: content: {",
 			}
->>>>>>> d31fb0dd
 
 			await expect(installer.removeItem(invalidModeItem, { target: "project" })).rejects.toThrow(
 				"Invalid mode content: unable to parse YAML",
