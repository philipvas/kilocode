import * as path from "path"
import fs from "fs/promises"

import NodeCache from "node-cache"
import { safeWriteJson } from "../../../utils/safeWriteJson"

import { ContextProxy } from "../../../core/config/ContextProxy"
import { getCacheDirectoryPath } from "../../../utils/storage"
import { RouterName, ModelRecord, cerebrasModels } from "../../../shared/api"
import { fileExistsAtPath } from "../../../utils/fs"

import { getOpenRouterModels } from "./openrouter"
import { getRequestyModels } from "./requesty"
import { getGlamaModels } from "./glama"
import { getUnboundModels } from "./unbound"
import { getLiteLLMModels } from "./litellm"
import { GetModelsOptions } from "../../../shared/api"
import { getKiloBaseUriFromToken } from "../../../utils/kilocode-token"
import { getOllamaModels } from "./ollama"
import { getLMStudioModels } from "./lmstudio"

const memoryCache = new NodeCache({ stdTTL: 5 * 60, checkperiod: 5 * 60 })

export /*kilocode_change*/ async function writeModels(router: RouterName, data: ModelRecord) {
	const filename = `${router}_models.json`
	const cacheDir = await getCacheDirectoryPath(ContextProxy.instance.globalStorageUri.fsPath)
	await safeWriteJson(path.join(cacheDir, filename), data)
}

export /*kilocode_change*/ async function readModels(router: RouterName): Promise<ModelRecord | undefined> {
	const filename = `${router}_models.json`
	const cacheDir = await getCacheDirectoryPath(ContextProxy.instance.globalStorageUri.fsPath)
	const filePath = path.join(cacheDir, filename)
	const exists = await fileExistsAtPath(filePath)
	return exists ? JSON.parse(await fs.readFile(filePath, "utf8")) : undefined
}

/**
 * Get models from the cache or fetch them from the provider and cache them.
 * There are two caches:
 * 1. Memory cache - This is a simple in-memory cache that is used to store models for a short period of time.
 * 2. File cache - This is a file-based cache that is used to store models for a longer period of time.
 *
 * @param router - The router to fetch models from.
 * @param apiKey - Optional API key for the provider.
 * @param baseUrl - Optional base URL for the provider (currently used only for LiteLLM).
 * @returns The models from the cache or the fetched models.
 */
export const getModels = async (options: GetModelsOptions): Promise<ModelRecord> => {
	const { provider } = options
<<<<<<< HEAD

	// kilocode_change start: cacheKey
	const cacheKey = JSON.stringify(options)
	let models = memoryCache.get<ModelRecord>(cacheKey)
	// kilocode_cache end

=======
	let models = getModelsFromCache(provider)
>>>>>>> c45896ab
	if (models) {
		return models
	}

	try {
		switch (provider) {
			case "openrouter":
				// kilocode_change start: base url and bearer token
				models = await getOpenRouterModels({
					openRouterBaseUrl: options.baseUrl,
					headers: options.apiKey ? { Authorization: `Bearer ${options.apiKey}` } : undefined,
				})
				// kilocode_change end
				break
			case "requesty":
				// Requesty models endpoint requires an API key for per-user custom policies
				models = await getRequestyModels(options.apiKey)
				break
			case "glama":
				models = await getGlamaModels()
				break
			case "unbound":
				// Unbound models endpoint requires an API key to fetch application specific models
				models = await getUnboundModels(options.apiKey)
				break
			case "litellm":
				// Type safety ensures apiKey and baseUrl are always provided for litellm
				models = await getLiteLLMModels(options.apiKey, options.baseUrl)
				break
			// kilocode_change start
			case "kilocode-openrouter":
				models = await getOpenRouterModels({
					openRouterBaseUrl: getKiloBaseUriFromToken(options.kilocodeToken ?? "") + "/api/openrouter",
				})
				break
			case "cerebras":
				models = cerebrasModels
				break
			// kilocode_change end
			case "ollama":
				models = await getOllamaModels(options.baseUrl)
				break
			case "lmstudio":
				models = await getLMStudioModels(options.baseUrl)
				break
			default: {
				// Ensures router is exhaustively checked if RouterName is a strict union
				const exhaustiveCheck: never = provider
				throw new Error(`Unknown provider: ${exhaustiveCheck}`)
			}
		}

		// Cache the fetched models (even if empty, to signify a successful fetch with no models)
		memoryCache.set(cacheKey, models) // kilocode_change: cacheKey

		/* kilocode_change: skip useless file IO
		await writeModels(provider, models).catch((err) =>
			console.error(`[getModels] Error writing ${provider} models to file cache:`, err),
		)

		try {
			models = await readModels(provider)
			// console.log(`[getModels] read ${router} models from file cache`)
		} catch (error) {
			console.error(`[getModels] error reading ${provider} models from file cache`, error)
		}
		*/
		return models || {}
	} catch (error) {
		// Log the error and re-throw it so the caller can handle it (e.g., show a UI message).
		console.error(`[getModels] Failed to fetch models in modelCache for ${provider}:`, error)

		throw error // Re-throw the original error to be handled by the caller.
	}
}

/**
 * Flush models memory cache for a specific router
 * @param router - The router to flush models for.
 */
export const flushModels = async (router: RouterName) => {
	memoryCache.del(router)
}

export function getModelsFromCache(provider: string) {
	return memoryCache.get<ModelRecord>(provider)
}<|MERGE_RESOLUTION|>--- conflicted
+++ resolved
@@ -48,16 +48,7 @@
  */
 export const getModels = async (options: GetModelsOptions): Promise<ModelRecord> => {
 	const { provider } = options
-<<<<<<< HEAD
-
-	// kilocode_change start: cacheKey
-	const cacheKey = JSON.stringify(options)
-	let models = memoryCache.get<ModelRecord>(cacheKey)
-	// kilocode_cache end
-
-=======
 	let models = getModelsFromCache(provider)
->>>>>>> c45896ab
 	if (models) {
 		return models
 	}
@@ -111,7 +102,7 @@
 		}
 
 		// Cache the fetched models (even if empty, to signify a successful fetch with no models)
-		memoryCache.set(cacheKey, models) // kilocode_change: cacheKey
+		memoryCache.set(provider, models)
 
 		/* kilocode_change: skip useless file IO
 		await writeModels(provider, models).catch((err) =>
