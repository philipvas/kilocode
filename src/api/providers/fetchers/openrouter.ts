import axios from "axios"
import { z } from "zod"

import { type ModelInfo, isModelParameter } from "@roo-code/types"

import {
	ApiHandlerOptions,
	OPEN_ROUTER_COMPUTER_USE_MODELS,
	OPEN_ROUTER_REASONING_BUDGET_MODELS,
	OPEN_ROUTER_REQUIRED_REASONING_BUDGET_MODELS,
	anthropicModels,
} from "../../../shared/api"
import { parseApiPrice } from "../../../shared/cost"

/**
 * OpenRouterBaseModel
 */

const openRouterArchitectureSchema = z.object({
	modality: z.string().nullish(),
	tokenizer: z.string().nullish(),
})

const openRouterPricingSchema = z.object({
	prompt: z.string().nullish(),
	completion: z.string().nullish(),
	input_cache_write: z.string().nullish(),
	input_cache_read: z.string().nullish(),
})

const modelRouterBaseModelSchema = z.object({
	name: z.string(),
	description: z.string().optional(),
	context_length: z.number(),
	max_completion_tokens: z.number().nullish(),
	preferredIndex: z.number().nullish(), // kilocode_change
	pricing: openRouterPricingSchema.optional(),
})

export type OpenRouterBaseModel = z.infer<typeof modelRouterBaseModelSchema>

/**
 * OpenRouterModel
 */

export const openRouterModelSchema = modelRouterBaseModelSchema.extend({
	id: z.string(),
	architecture: openRouterArchitectureSchema.optional(),
	top_provider: z.object({ max_completion_tokens: z.number().nullish() }).optional(),
	supported_parameters: z.array(z.string()).optional(),
})

export type OpenRouterModel = z.infer<typeof openRouterModelSchema>

/**
 * OpenRouterModelEndpoint
 */

export const openRouterModelEndpointSchema = modelRouterBaseModelSchema.extend({
	provider_name: z.string(),
})

export type OpenRouterModelEndpoint = z.infer<typeof openRouterModelEndpointSchema>

/**
 * OpenRouterModelsResponse
 */

const openRouterModelsResponseSchema = z.object({
	data: z.array(openRouterModelSchema),
})

type OpenRouterModelsResponse = z.infer<typeof openRouterModelsResponseSchema>

/**
 * OpenRouterModelEndpointsResponse
 */

const openRouterModelEndpointsResponseSchema = z.object({
	data: z.object({
		id: z.string(),
		name: z.string(),
		description: z.string().optional(),
		architecture: openRouterArchitectureSchema.optional(),
		supported_parameters: z.array(z.string()).optional(),
		endpoints: z.array(openRouterModelEndpointSchema),
	}),
})

type OpenRouterModelEndpointsResponse = z.infer<typeof openRouterModelEndpointsResponseSchema>

/**
 * getOpenRouterModels
 */

export async function getOpenRouterModels(options?: ApiHandlerOptions): Promise<Record<string, ModelInfo>> {
	const models: Record<string, ModelInfo> = {}
	const baseURL = options?.openRouterBaseUrl || "https://openrouter.ai/api/v1"

	try {
		// kilocode_change begin
		// Use optional headers if provided in options
		const headers = (options as any)?.headers || {}
		const response = await axios.get<OpenRouterModelsResponse>(`${baseURL}/models`, { headers })
		// kilocode_change end
		const result = openRouterModelsResponseSchema.safeParse(response.data)
		const data = result.success ? result.data.data : response.data.data

		if (!result.success) {
			console.error("OpenRouter models response is invalid", result.error.format())
		}

		for (const model of data) {
			const { id, architecture, top_provider, supported_parameters = [] } = model

			models[id] = parseOpenRouterModel({
				id,
				model,
				modality: architecture?.modality,
				maxTokens: top_provider?.max_completion_tokens,
				supportedParameters: supported_parameters,
			})
		}
	} catch (error) {
		console.error(
			`Error fetching OpenRouter models: ${JSON.stringify(error, Object.getOwnPropertyNames(error), 2)}`,
		)
	}

	return models
}

/**
 * getOpenRouterModelEndpoints
 */

export async function getOpenRouterModelEndpoints(
	modelId: string,
	options?: ApiHandlerOptions,
): Promise<Record<string, ModelInfo>> {
	const models: Record<string, ModelInfo> = {}
	const baseURL = options?.openRouterBaseUrl || "https://openrouter.ai/api/v1"

	try {
		const response = await axios.get<OpenRouterModelEndpointsResponse>(`${baseURL}/models/${modelId}/endpoints`)
		const result = openRouterModelEndpointsResponseSchema.safeParse(response.data)
		const data = result.success ? result.data.data : response.data.data

		if (!result.success) {
			console.error("OpenRouter model endpoints response is invalid", result.error.format())
		}

		const { id, architecture, endpoints } = data

		for (const endpoint of endpoints) {
			models[endpoint.provider_name] = parseOpenRouterModel({
				id,
				model: endpoint,
				modality: architecture?.modality,
				maxTokens: endpoint.max_completion_tokens,
			})
		}
	} catch (error) {
		console.error(
			`Error fetching OpenRouter model endpoints: ${JSON.stringify(error, Object.getOwnPropertyNames(error), 2)}`,
		)
	}

	return models
}

/**
 * parseOpenRouterModel
 */

export const parseOpenRouterModel = ({
	id,
	model,
	modality,
	maxTokens,
	supportedParameters,
}: {
	id: string
	model: OpenRouterBaseModel
	modality: string | null | undefined
	maxTokens: number | null | undefined
	supportedParameters?: string[]
}): ModelInfo => {
	const cacheWritesPrice = model.pricing?.input_cache_write
		? parseApiPrice(model.pricing?.input_cache_write)
		: undefined

	const cacheReadsPrice = model.pricing?.input_cache_read ? parseApiPrice(model.pricing?.input_cache_read) : undefined

	const supportsPromptCache = typeof cacheWritesPrice !== "undefined" && typeof cacheReadsPrice !== "undefined"

	const useMaxTokens = OPEN_ROUTER_REASONING_BUDGET_MODELS.has(id) || id.startsWith("anthropic/")

	const modelInfo: ModelInfo = {
		maxTokens: useMaxTokens ? maxTokens || 0 : 0,
		contextWindow: model.context_length,
		supportsImages: modality?.includes("image") ?? false,
		supportsPromptCache,
		inputPrice: parseApiPrice(model.pricing?.prompt),
		outputPrice: parseApiPrice(model.pricing?.completion),
		cacheWritesPrice,
		cacheReadsPrice,
		description: model.description,
<<<<<<< HEAD
		thinking: id === "anthropic/claude-3.7-sonnet:thinking",
		preferredIndex: model.preferredIndex, // kilocode_change
=======
		supportsReasoningEffort: supportedParameters ? supportedParameters.includes("reasoning") : undefined,
		supportedParameters: supportedParameters ? supportedParameters.filter(isModelParameter) : undefined,
>>>>>>> 582a117a
	}

	// The OpenRouter model definition doesn't give us any hints about
	// computer use, so we need to set that manually.
	if (OPEN_ROUTER_COMPUTER_USE_MODELS.has(id)) {
		modelInfo.supportsComputerUse = true
	}

	if (OPEN_ROUTER_REASONING_BUDGET_MODELS.has(id)) {
		modelInfo.supportsReasoningBudget = true
	}

	if (OPEN_ROUTER_REQUIRED_REASONING_BUDGET_MODELS.has(id)) {
		modelInfo.requiredReasoningBudget = true
	}

	// For backwards compatibility with the old model definitions we will
	// continue to disable extending thinking for anthropic/claude-3.7-sonnet
	// and force it for anthropic/claude-3.7-sonnet:thinking.

	if (id === "anthropic/claude-3.7-sonnet") {
		modelInfo.maxTokens = anthropicModels["claude-3-7-sonnet-20250219"].maxTokens
		modelInfo.supportsReasoningBudget = false
		modelInfo.supportsReasoningEffort = false
	}

	if (id === "anthropic/claude-3.7-sonnet:thinking") {
		modelInfo.maxTokens = anthropicModels["claude-3-7-sonnet-20250219:thinking"].maxTokens
	}

	return modelInfo
}<|MERGE_RESOLUTION|>--- conflicted
+++ resolved
@@ -206,13 +206,9 @@
 		cacheWritesPrice,
 		cacheReadsPrice,
 		description: model.description,
-<<<<<<< HEAD
-		thinking: id === "anthropic/claude-3.7-sonnet:thinking",
-		preferredIndex: model.preferredIndex, // kilocode_change
-=======
 		supportsReasoningEffort: supportedParameters ? supportedParameters.includes("reasoning") : undefined,
 		supportedParameters: supportedParameters ? supportedParameters.filter(isModelParameter) : undefined,
->>>>>>> 582a117a
+		preferredIndex: model.preferredIndex, // kilocode_change
 	}
 
 	// The OpenRouter model definition doesn't give us any hints about
