<<<<<<< HEAD
const vscode = {
	env: {
		language: "en", // Default language for tests
		appName: "Visual Studio Code Test",
		appHost: "desktop",
		appRoot: "/test/path",
		machineId: "test-machine-id",
		sessionId: "test-session-id",
		shell: "/bin/zsh",
	},
	window: {
		showInformationMessage: jest.fn(),
		showErrorMessage: jest.fn(),
		createTextEditorDecorationType: jest.fn().mockReturnValue({
			dispose: jest.fn(),
		}),
		tabGroups: {
			onDidChangeTabs: jest.fn(() => {
				return {
					dispose: jest.fn(),
				}
			}),
			all: [],
		},
	},
	workspace: {
		onDidSaveTextDocument: jest.fn(),
		createFileSystemWatcher: jest.fn().mockReturnValue({
			onDidCreate: jest.fn().mockReturnValue({ dispose: jest.fn() }),
			onDidChange: jest.fn().mockReturnValue({ dispose: jest.fn() }),
			onDidDelete: jest.fn().mockReturnValue({ dispose: jest.fn() }),
			dispose: jest.fn(),
		}),
		fs: {
			stat: jest.fn(),
		},
		workspaceState: {
			get: jest.fn().mockResolvedValue(undefined),
			update: jest.fn().mockResolvedValue(undefined),
			keys: jest.fn().mockReturnValue([]),
		},
	},
	Disposable: class {
		dispose() {}
	},
	Uri: {
		file: (path) => ({
			fsPath: path,
			scheme: "file",
			authority: "",
			path: path,
			query: "",
			fragment: "",
			with: jest.fn(),
			toJSON: jest.fn(),
		}),
	},
	EventEmitter: class {
		constructor() {
			this.event = jest.fn()
			this.fire = jest.fn()
		}
	},
	ConfigurationTarget: {
		Global: 1,
		Workspace: 2,
		WorkspaceFolder: 3,
	},
	Position: class {
		constructor(line, character) {
			this.line = line
			this.character = character
		}
	},
	Range: class {
		constructor(startLine, startCharacter, endLine, endCharacter) {
			this.start = new vscode.Position(startLine, startCharacter)
			this.end = new vscode.Position(endLine, endCharacter)
		}
	},
	ThemeColor: class {
		constructor(id) {
			this.id = id
		}
	},
	ExtensionMode: {
		Production: 1,
		Development: 2,
		Test: 3,
	},
	FileType: {
		Unknown: 0,
		File: 1,
		Directory: 2,
		SymbolicLink: 64,
	},
	TabInputText: class {
		constructor(uri) {
			this.uri = uri
		}
	},
	RelativePattern: class {
		constructor(base, pattern) {
			this.base = base
			this.pattern = pattern
		}
=======
// Mock VSCode API for Vitest tests
const mockEventEmitter = () => ({
	event: () => () => {},
	fire: () => {},
	dispose: () => {},
})

const mockDisposable = {
	dispose: () => {},
}

const mockUri = {
	file: (path) => ({ fsPath: path, path, scheme: "file" }),
	parse: (path) => ({ fsPath: path, path, scheme: "file" }),
}

const mockRange = class {
	constructor(start, end) {
		this.start = start
		this.end = end
	}
}

const mockPosition = class {
	constructor(line, character) {
		this.line = line
		this.character = character
	}
}

const mockSelection = class extends mockRange {
	constructor(start, end) {
		super(start, end)
		this.anchor = start
		this.active = end
	}
}

export const workspace = {
	workspaceFolders: [],
	getWorkspaceFolder: () => null,
	onDidChangeWorkspaceFolders: () => mockDisposable,
	getConfiguration: () => ({
		get: () => null,
	}),
	createFileSystemWatcher: () => ({
		onDidCreate: () => mockDisposable,
		onDidChange: () => mockDisposable,
		onDidDelete: () => mockDisposable,
		dispose: () => {},
	}),
	fs: {
		readFile: () => Promise.resolve(new Uint8Array()),
		writeFile: () => Promise.resolve(),
		stat: () => Promise.resolve({ type: 1, ctime: 0, mtime: 0, size: 0 }),
>>>>>>> 6ca706b0
	},
}

export const window = {
	activeTextEditor: null,
	onDidChangeActiveTextEditor: () => mockDisposable,
	showErrorMessage: () => Promise.resolve(),
	showWarningMessage: () => Promise.resolve(),
	showInformationMessage: () => Promise.resolve(),
	createOutputChannel: () => ({
		appendLine: () => {},
		append: () => {},
		clear: () => {},
		show: () => {},
		dispose: () => {},
	}),
	createTerminal: () => ({
		exitStatus: undefined,
		name: "Roo Code",
		processId: Promise.resolve(123),
		creationOptions: {},
		state: { isInteractedWith: true },
		dispose: () => {},
		hide: () => {},
		show: () => {},
		sendText: () => {},
	}),
	onDidCloseTerminal: () => mockDisposable,
	createTextEditorDecorationType: () => ({ dispose: () => {} }),
}

export const commands = {
	registerCommand: () => mockDisposable,
	executeCommand: () => Promise.resolve(),
}

export const languages = {
	createDiagnosticCollection: () => ({
		set: () => {},
		delete: () => {},
		clear: () => {},
		dispose: () => {},
	}),
}

export const extensions = {
	getExtension: () => null,
}

export const env = {
	openExternal: () => Promise.resolve(),
}

export const Uri = mockUri
export const Range = mockRange
export const Position = mockPosition
export const Selection = mockSelection
export const Disposable = mockDisposable
export const ThemeIcon = class {
	constructor(id) {
		this.id = id
	}
}

export const FileType = {
	File: 1,
	Directory: 2,
	SymbolicLink: 64,
}

export const DiagnosticSeverity = {
	Error: 0,
	Warning: 1,
	Information: 2,
	Hint: 3,
}

export const OverviewRulerLane = {
	Left: 1,
	Center: 2,
	Right: 4,
	Full: 7,
}

export const CodeAction = class {
	constructor(title, kind) {
		this.title = title
		this.kind = kind
		this.command = undefined
	}
}

export const CodeActionKind = {
	QuickFix: { value: "quickfix" },
	RefactorRewrite: { value: "refactor.rewrite" },
}

export const EventEmitter = mockEventEmitter

export default {
	workspace,
	window,
	commands,
	languages,
	extensions,
	env,
	Uri,
	Range,
	Position,
	Selection,
	Disposable,
	ThemeIcon,
	FileType,
	DiagnosticSeverity,
	OverviewRulerLane,
	EventEmitter,
	CodeAction,
	CodeActionKind,
}<|MERGE_RESOLUTION|>--- conflicted
+++ resolved
@@ -1,111 +1,3 @@
-<<<<<<< HEAD
-const vscode = {
-	env: {
-		language: "en", // Default language for tests
-		appName: "Visual Studio Code Test",
-		appHost: "desktop",
-		appRoot: "/test/path",
-		machineId: "test-machine-id",
-		sessionId: "test-session-id",
-		shell: "/bin/zsh",
-	},
-	window: {
-		showInformationMessage: jest.fn(),
-		showErrorMessage: jest.fn(),
-		createTextEditorDecorationType: jest.fn().mockReturnValue({
-			dispose: jest.fn(),
-		}),
-		tabGroups: {
-			onDidChangeTabs: jest.fn(() => {
-				return {
-					dispose: jest.fn(),
-				}
-			}),
-			all: [],
-		},
-	},
-	workspace: {
-		onDidSaveTextDocument: jest.fn(),
-		createFileSystemWatcher: jest.fn().mockReturnValue({
-			onDidCreate: jest.fn().mockReturnValue({ dispose: jest.fn() }),
-			onDidChange: jest.fn().mockReturnValue({ dispose: jest.fn() }),
-			onDidDelete: jest.fn().mockReturnValue({ dispose: jest.fn() }),
-			dispose: jest.fn(),
-		}),
-		fs: {
-			stat: jest.fn(),
-		},
-		workspaceState: {
-			get: jest.fn().mockResolvedValue(undefined),
-			update: jest.fn().mockResolvedValue(undefined),
-			keys: jest.fn().mockReturnValue([]),
-		},
-	},
-	Disposable: class {
-		dispose() {}
-	},
-	Uri: {
-		file: (path) => ({
-			fsPath: path,
-			scheme: "file",
-			authority: "",
-			path: path,
-			query: "",
-			fragment: "",
-			with: jest.fn(),
-			toJSON: jest.fn(),
-		}),
-	},
-	EventEmitter: class {
-		constructor() {
-			this.event = jest.fn()
-			this.fire = jest.fn()
-		}
-	},
-	ConfigurationTarget: {
-		Global: 1,
-		Workspace: 2,
-		WorkspaceFolder: 3,
-	},
-	Position: class {
-		constructor(line, character) {
-			this.line = line
-			this.character = character
-		}
-	},
-	Range: class {
-		constructor(startLine, startCharacter, endLine, endCharacter) {
-			this.start = new vscode.Position(startLine, startCharacter)
-			this.end = new vscode.Position(endLine, endCharacter)
-		}
-	},
-	ThemeColor: class {
-		constructor(id) {
-			this.id = id
-		}
-	},
-	ExtensionMode: {
-		Production: 1,
-		Development: 2,
-		Test: 3,
-	},
-	FileType: {
-		Unknown: 0,
-		File: 1,
-		Directory: 2,
-		SymbolicLink: 64,
-	},
-	TabInputText: class {
-		constructor(uri) {
-			this.uri = uri
-		}
-	},
-	RelativePattern: class {
-		constructor(base, pattern) {
-			this.base = base
-			this.pattern = pattern
-		}
-=======
 // Mock VSCode API for Vitest tests
 const mockEventEmitter = () => ({
 	event: () => () => {},
@@ -161,7 +53,11 @@
 		readFile: () => Promise.resolve(new Uint8Array()),
 		writeFile: () => Promise.resolve(),
 		stat: () => Promise.resolve({ type: 1, ctime: 0, mtime: 0, size: 0 }),
->>>>>>> 6ca706b0
+	},
+	workspaceState: {
+		get: jest.fn().mockResolvedValue(undefined),
+		update: jest.fn().mockResolvedValue(undefined),
+		keys: jest.fn().mockReturnValue([]),
 	},
 }
 
