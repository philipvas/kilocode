import { GitCommit } from "../utils/git"

import {
	GlobalSettings,
	ApiConfigMeta,
	ProviderSettings as ApiConfiguration,
	HistoryItem,
	ModeConfig,
	ExperimentId,
	ClineAsk,
	ClineSay,
	ToolProgressStatus,
	ClineMessage,
} from "../schemas"
import { McpServer } from "./mcp"
import { McpMarketplaceCatalog, McpDownloadResponse } from "./kilocode/mcp"
import { Mode } from "./modes"
import { RouterModels } from "./api"

export type { ApiConfigMeta, ToolProgressStatus }

export interface LanguageModelChatSelector {
	vendor?: string
	family?: string
	version?: string
	id?: string
}

// Represents JSON data that is sent from extension to webview, called
// ExtensionMessage and has 'type' enum which can be 'plusButtonClicked' or
// 'settingsButtonClicked' or 'hello'. Webview will hold state.
export interface ExtensionMessage {
	type:
		| "action"
		| "state"
		| "selectedImages"
		| "theme"
		| "workspaceUpdated"
		| "invoke"
		| "partialMessage"
		| "mcpServers"
		| "enhancedPrompt"
		| "commitSearchResults"
		| "listApiConfig"
		| "routerModels"
		| "openAiModels"
		| "ollamaModels"
		| "lmStudioModels"
		| "vsCodeLmModels"
		| "vsCodeLmApiAvailable"
		| "updatePrompt"
		| "systemPrompt"
		| "autoApprovalEnabled"
		| "updateCustomMode"
		| "deleteCustomMode"
		| "currentCheckpointUpdated"
		| "showHumanRelayDialog"
		| "humanRelayResponse"
		| "humanRelayCancel"
		| "browserToolEnabled"
		| "browserConnectionResult"
		| "remoteBrowserEnabled"
		| "ttsStart"
		| "ttsStop"
		| "maxReadFileLine"
		| "fileSearchResults"
		| "toggleApiConfigPin"
		| "mcpMarketplaceCatalog" // kilocode_change
		| "mcpDownloadDetails" // kilocode_change
		| "showSystemNotification" // kilocode_change
		| "openInBrowser" // kilocode_change
		| "acceptInput"
		| "setHistoryPreviewCollapsed"
		| "commandExecutionStatus"
		| "vsCodeSetting"
	text?: string
	action?:
		| "chatButtonClicked"
		| "mcpButtonClicked"
		| "settingsButtonClicked"
		| "historyButtonClicked"
		| "promptsButtonClicked"
		| "didBecomeVisible"
		| "focusChatInput" // kilocode_change
	invoke?: "newChat" | "sendMessage" | "primaryButtonClick" | "secondaryButtonClick" | "setChatBoxMessage"
	state?: ExtensionState
	images?: string[]
	filePaths?: string[]
	openedTabs?: Array<{
		label: string
		isActive: boolean
		path?: string
	}>
	partialMessage?: ClineMessage
	routerModels?: RouterModels
	openAiModels?: string[]
	ollamaModels?: string[]
	lmStudioModels?: string[]
	vsCodeLmModels?: { vendor?: string; family?: string; version?: string; id?: string }[]
	mcpServers?: McpServer[]
	commits?: GitCommit[]
	listApiConfig?: ApiConfigMeta[]
	mode?: Mode
	customMode?: ModeConfig
	slug?: string
	success?: boolean
	values?: Record<string, any>
	requestId?: string
	promptText?: string
	results?: { path: string; type: "file" | "folder"; label?: string }[]
	error?: string
<<<<<<< HEAD
	mcpMarketplaceCatalog?: McpMarketplaceCatalog // kilocode_change
	mcpDownloadDetails?: McpDownloadResponse // kilocode_change
	notificationOptions?: {
		title?: string
		subtitle?: string
		message: string
	} // kilocode_change
	url?: string // kilocode_change
=======
	setting?: string
	value?: any
>>>>>>> 2caf974e
}

export type ExtensionState = Pick<
	GlobalSettings,
	| "currentApiConfigName"
	| "listApiConfigMeta"
	| "pinnedApiConfigs"
	// | "lastShownAnnouncementId"
	| "customInstructions"
	// | "taskHistory" // Optional in GlobalSettings, required here.
	| "autoApprovalEnabled"
	| "alwaysAllowReadOnly"
	| "alwaysAllowReadOnlyOutsideWorkspace"
	| "alwaysAllowWrite"
	| "alwaysAllowWriteOutsideWorkspace"
	// | "writeDelayMs" // Optional in GlobalSettings, required here.
	| "alwaysAllowBrowser"
	| "alwaysApproveResubmit"
	// | "requestDelaySeconds" // Optional in GlobalSettings, required here.
	| "alwaysAllowMcp"
	| "alwaysAllowModeSwitch"
	| "alwaysAllowSubtasks"
	| "alwaysAllowExecute"
	| "allowedCommands"
	| "browserToolEnabled"
	| "browserViewportSize"
	| "showAutoApproveMenu" // kilocode_change
	| "screenshotQuality"
	| "remoteBrowserEnabled"
	| "remoteBrowserHost"
	// | "enableCheckpoints" // Optional in GlobalSettings, required here.
	| "ttsEnabled"
	| "ttsSpeed"
	| "soundEnabled"
	| "soundVolume"
	// | "maxOpenTabsContext" // Optional in GlobalSettings, required here.
	// | "maxWorkspaceFiles" // Optional in GlobalSettings, required here.
	// | "showRooIgnoredFiles" // Optional in GlobalSettings, required here.
	// | "maxReadFileLine" // Optional in GlobalSettings, required here.
	| "terminalOutputLineLimit"
	| "terminalShellIntegrationTimeout"
	| "terminalShellIntegrationDisabled"
	| "terminalCommandDelay"
	| "terminalPowershellCounter"
	| "terminalZshClearEolMark"
	| "terminalZshOhMy"
	| "terminalZshP10k"
	| "terminalZdotdir"
	| "terminalCompressProgressBar"
	| "diffEnabled"
	| "fuzzyMatchThreshold"
	// | "experiments" // Optional in GlobalSettings, required here.
	| "language"
	// | "telemetrySetting" // Optional in GlobalSettings, required here.
	// | "mcpEnabled" // Optional in GlobalSettings, required here.
	// | "enableMcpServerCreation" // Optional in GlobalSettings, required here.
	// | "mode" // Optional in GlobalSettings, required here.
	| "modeApiConfigs"
	// | "customModes" // Optional in GlobalSettings, required here.
	| "customModePrompts"
	| "customSupportPrompts"
	| "enhancementApiConfigId"
> & {
	version: string
	clineMessages: ClineMessage[]
	currentTaskItem?: HistoryItem
	apiConfiguration?: ApiConfiguration
	uriScheme?: string
	shouldShowAnnouncement: boolean

	taskHistory: HistoryItem[]

	writeDelayMs: number
	requestDelaySeconds: number

	enableCheckpoints: boolean
	maxOpenTabsContext: number // Maximum number of VSCode open tabs to include in context (0-500)
	maxWorkspaceFiles: number // Maximum number of files to include in current working directory details (0-500)
	showRooIgnoredFiles: boolean // Whether to show .kilocodeignore'd files in listings
	maxReadFileLine: number // Maximum number of lines to read from a file before truncating
	showAutoApproveMenu: boolean // kilocode_change: Whether to show the auto-approve menu in the chat view

	experiments: Record<ExperimentId, boolean> // Map of experiment IDs to their enabled state

	mcpEnabled: boolean
	enableMcpServerCreation: boolean

	mode: Mode
	customModes: ModeConfig[]
	toolRequirements?: Record<string, boolean> // Map of tool names to their requirements (e.g. {"apply_diff": true} if diffEnabled)

	cwd?: string // Current working directory
	machineId?: string
	renderContext: "sidebar" | "editor"
	settingsImportedAt?: number
	historyPreviewCollapsed?: boolean
}

export type { ClineMessage, ClineAsk, ClineSay }

export interface ClineSayTool {
	tool:
		| "editedExistingFile"
		| "appliedDiff"
		| "newFileCreated"
		| "readFile"
		| "fetchInstructions"
		| "listFilesTopLevel"
		| "listFilesRecursive"
		| "listCodeDefinitionNames"
		| "searchFiles"
		| "switchMode"
		| "newTask"
		| "finishTask"
		| "searchAndReplace"
		| "insertContent"
	path?: string
	diff?: string
	content?: string
	regex?: string
	filePattern?: string
	mode?: string
	reason?: string
	isOutsideWorkspace?: boolean
	search?: string
	replace?: string
	useRegex?: boolean
	ignoreCase?: boolean
	startLine?: number
	endLine?: number
	lineNumber?: number
}

// Must keep in sync with system prompt.
export const browserActions = [
	"launch",
	"click",
	"hover",
	"type",
	"scroll_down",
	"scroll_up",
	"resize",
	"close",
] as const

export type BrowserAction = (typeof browserActions)[number]

export interface ClineSayBrowserAction {
	action: BrowserAction
	coordinate?: string
	size?: string
	text?: string
}

export type BrowserActionResult = {
	screenshot?: string
	logs?: string
	currentUrl?: string
	currentMousePosition?: string
}

export interface ClineAskUseMcpServer {
	serverName: string
	type: "use_mcp_tool" | "access_mcp_resource"
	toolName?: string
	arguments?: string
	uri?: string
}

export interface ClineApiReqInfo {
	request?: string
	tokensIn?: number
	tokensOut?: number
	cacheWrites?: number
	cacheReads?: number
	cost?: number
	cancelReason?: ClineApiReqCancelReason
	streamingFailedMessage?: string
}

export type ClineApiReqCancelReason = "streaming_failed" | "user_cancelled"<|MERGE_RESOLUTION|>--- conflicted
+++ resolved
@@ -76,7 +76,6 @@
 	text?: string
 	action?:
 		| "chatButtonClicked"
-		| "mcpButtonClicked"
 		| "settingsButtonClicked"
 		| "historyButtonClicked"
 		| "promptsButtonClicked"
@@ -109,7 +108,6 @@
 	promptText?: string
 	results?: { path: string; type: "file" | "folder"; label?: string }[]
 	error?: string
-<<<<<<< HEAD
 	mcpMarketplaceCatalog?: McpMarketplaceCatalog // kilocode_change
 	mcpDownloadDetails?: McpDownloadResponse // kilocode_change
 	notificationOptions?: {
@@ -118,10 +116,8 @@
 		message: string
 	} // kilocode_change
 	url?: string // kilocode_change
-=======
 	setting?: string
 	value?: any
->>>>>>> 2caf974e
 }
 
 export type ExtensionState = Pick<
