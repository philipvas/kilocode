import * as vscode from "vscode"

import { ClineProvider } from "../core/webview/ClineProvider"

export const handleUri = async (uri: vscode.Uri) => {
	const path = uri.path
	const query = new URLSearchParams(uri.query.replace(/\+/g, "%2B"))
	const visibleProvider = ClineProvider.getVisibleInstance()
	if (!visibleProvider) {
		return
	}

	switch (path) {
		case "/glama": {
			const code = query.get("code")
			if (code) {
				await visibleProvider.handleGlamaCallback(code)
			}
			break
		}
		case "/openrouter": {
			const code = query.get("code")
			if (code) {
				await visibleProvider.handleOpenRouterCallback(code)
			}
			break
		}
<<<<<<< HEAD
		case "/kilocode": {
			const token = query.get("token")
			if (token) {
				await visibleProvider.handleKiloCodeCallback(token)
=======
		case "/requesty": {
			const code = query.get("code")
			if (code) {
				await visibleProvider.handleRequestyCallback(code)
>>>>>>> d07af736
			}
			break
		}
		default:
			break
	}
}<|MERGE_RESOLUTION|>--- conflicted
+++ resolved
@@ -25,17 +25,17 @@
 			}
 			break
 		}
-<<<<<<< HEAD
 		case "/kilocode": {
 			const token = query.get("token")
 			if (token) {
 				await visibleProvider.handleKiloCodeCallback(token)
-=======
+			}
+			break
+		}
 		case "/requesty": {
 			const code = query.get("code")
 			if (code) {
 				await visibleProvider.handleRequestyCallback(code)
->>>>>>> d07af736
 			}
 			break
 		}
