import fs from "fs/promises"
import * as path from "path"
import os from "os"
import crypto from "crypto"
import EventEmitter from "events"

import { Anthropic } from "@anthropic-ai/sdk"
import cloneDeep from "clone-deep"
import delay from "delay"
import pWaitFor from "p-wait-for"
import getFolderSize from "get-folder-size"
import { serializeError } from "serialize-error"
import * as vscode from "vscode"

import { TokenUsage } from "../schemas"
import { ApiHandler, buildApiHandler } from "../api"
import { ApiStream } from "../api/transform/stream"
import { DIFF_VIEW_URI_SCHEME, DiffViewProvider } from "../integrations/editor/DiffViewProvider"
import {
	CheckpointServiceOptions,
	RepoPerTaskCheckpointService,
	RepoPerWorkspaceCheckpointService,
} from "../services/checkpoints"
import { findToolName, formatContentBlockToMarkdown } from "../integrations/misc/export-markdown"
import { fetchInstructionsTool } from "./tools/fetchInstructionsTool"
import { listFilesTool } from "./tools/listFilesTool"
import { readFileTool } from "./tools/readFileTool"
import { ExitCodeDetails } from "../integrations/terminal/TerminalProcess"
import { Terminal } from "../integrations/terminal/Terminal"
import { TerminalRegistry } from "../integrations/terminal/TerminalRegistry"
import { UrlContentFetcher } from "../services/browser/UrlContentFetcher"
import { listFiles } from "../services/glob/list-files"
import { CheckpointStorage } from "../shared/checkpoints"
import { ApiConfiguration } from "../shared/api"
import { findLastIndex } from "../shared/array"
import { combineApiRequests } from "../shared/combineApiRequests"
import { combineCommandSequences } from "../shared/combineCommandSequences"
import {
	ClineApiReqCancelReason,
	ClineApiReqInfo,
	ClineAsk,
	ClineMessage,
	ClineSay,
	ToolProgressStatus,
} from "../shared/ExtensionMessage"
import { getApiMetrics } from "../shared/getApiMetrics"
import { HistoryItem } from "../shared/HistoryItem"
import { ClineAskResponse } from "../shared/WebviewMessage"
import { GlobalFileNames } from "../shared/globalFileNames"
import { defaultModeSlug, getModeBySlug, getFullModeDetails } from "../shared/modes"
import { EXPERIMENT_IDS, experiments as Experiments, ExperimentId } from "../shared/experiments"
import { calculateApiCostAnthropic } from "../utils/cost"
import { fileExistsAtPath } from "../utils/fs"
import { arePathsEqual } from "../utils/path"
import { parseMentions } from "./mentions"
import { RooIgnoreController } from "./ignore/RooIgnoreController"
import { AssistantMessageContent, parseAssistantMessage, ToolParamName, ToolUseName } from "./assistant-message"
import { formatResponse } from "./prompts/responses"
import { SYSTEM_PROMPT } from "./prompts/system"
import { truncateConversationIfNeeded } from "./sliding-window"
import { ClineProvider } from "./webview/ClineProvider"
import { BrowserSession } from "../services/browser/BrowserSession"
import { formatLanguage } from "../shared/language"
import { McpHub } from "../services/mcp/McpHub"
import { DiffStrategy, getDiffStrategy } from "./diff/DiffStrategy"
<<<<<<< HEAD
import { insertGroups } from "./diff/insert-groups"
=======
import { telemetryService } from "../services/telemetry/TelemetryService"
>>>>>>> 0949556b
import { validateToolUse, isToolAllowedForMode, ToolName } from "./mode-validator"
import { getWorkspacePath } from "../utils/path"
import { writeToFileTool } from "./tools/writeToFileTool"
import { applyDiffTool } from "./tools/applyDiffTool"
import { insertContentTool } from "./tools/insertContentTool"
import { searchAndReplaceTool } from "./tools/searchAndReplaceTool"
import { listCodeDefinitionNamesTool } from "./tools/listCodeDefinitionNamesTool"
import { searchFilesTool } from "./tools/searchFilesTool"
import { browserActionTool } from "./tools/browserActionTool"
import { executeCommandTool } from "./tools/executeCommandTool"
import { useMcpToolTool } from "./tools/useMcpToolTool"
import { accessMcpResourceTool } from "./tools/accessMcpResourceTool"
import { askFollowupQuestionTool } from "./tools/askFollowupQuestionTool"
import { switchModeTool } from "./tools/switchModeTool"
import { attemptCompletionTool } from "./tools/attemptCompletionTool"
import { newTaskTool } from "./tools/newTaskTool"

export type ToolResponse = string | Array<Anthropic.TextBlockParam | Anthropic.ImageBlockParam>
type UserContent = Array<Anthropic.Messages.ContentBlockParam>

export type ClineEvents = {
	message: [{ action: "created" | "updated"; message: ClineMessage }]
	taskStarted: []
	taskPaused: []
	taskUnpaused: []
	taskAskResponded: []
	taskAborted: []
	taskSpawned: [taskId: string]
	taskCompleted: [taskId: string, usage: TokenUsage]
	taskTokenUsageUpdated: [taskId: string, usage: TokenUsage]
}

export type ClineOptions = {
	provider: ClineProvider
	apiConfiguration: ApiConfiguration
	customInstructions?: string
	enableDiff?: boolean
	enableCheckpoints?: boolean
	checkpointStorage?: CheckpointStorage
	fuzzyMatchThreshold?: number
	task?: string
	images?: string[]
	historyItem?: HistoryItem
	experiments?: Record<string, boolean>
	startTask?: boolean
	rootTask?: Cline
	parentTask?: Cline
	taskNumber?: number
	onCreated?: (cline: Cline) => void
}

export class Cline extends EventEmitter<ClineEvents> {
	readonly taskId: string
	readonly instanceId: string

	readonly rootTask: Cline | undefined = undefined
	readonly parentTask: Cline | undefined = undefined
	readonly taskNumber: number
	isPaused: boolean = false
	pausedModeSlug: string = defaultModeSlug
	private pauseInterval: NodeJS.Timeout | undefined

	readonly apiConfiguration: ApiConfiguration
	api: ApiHandler
	private urlContentFetcher: UrlContentFetcher
	browserSession: BrowserSession
	didEditFile: boolean = false
	customInstructions?: string
	diffStrategy?: DiffStrategy
	diffEnabled: boolean = false
	fuzzyMatchThreshold: number = 1.0

	apiConversationHistory: (Anthropic.MessageParam & { ts?: number })[] = []
	clineMessages: ClineMessage[] = []
	rooIgnoreController?: RooIgnoreController
	private askResponse?: ClineAskResponse
	private askResponseText?: string
	private askResponseImages?: string[]
	private lastMessageTs?: number
	// Not private since it needs to be accessible by tools
	consecutiveMistakeCount: number = 0
	consecutiveMistakeCountForApplyDiff: Map<string, number> = new Map()
	// Not private since it needs to be accessible by tools
	providerRef: WeakRef<ClineProvider>
	private abort: boolean = false
	didFinishAbortingStream = false
	abandoned = false
	diffViewProvider: DiffViewProvider
	private lastApiRequestTime?: number
	isInitialized = false

	// checkpoints
	private enableCheckpoints: boolean
	private checkpointStorage: CheckpointStorage
	private checkpointService?: RepoPerTaskCheckpointService | RepoPerWorkspaceCheckpointService

	// streaming
	isWaitingForFirstChunk = false
	isStreaming = false
	private currentStreamingContentIndex = 0
	private assistantMessageContent: AssistantMessageContent[] = []
	private presentAssistantMessageLocked = false
	private presentAssistantMessageHasPendingUpdates = false
	userMessageContent: (Anthropic.TextBlockParam | Anthropic.ImageBlockParam)[] = []
	private userMessageContentReady = false
	didRejectTool = false
	private didAlreadyUseTool = false
	private didCompleteReadingStream = false

	constructor({
		provider,
		apiConfiguration,
		customInstructions,
		enableDiff,
		enableCheckpoints = true,
		checkpointStorage = "task",
		fuzzyMatchThreshold,
		task,
		images,
		historyItem,
		experiments,
		startTask = true,
		rootTask,
		parentTask,
		taskNumber,
		onCreated,
	}: ClineOptions) {
		super()

		if (startTask && !task && !images && !historyItem) {
			throw new Error("Either historyItem or task/images must be provided")
		}

		this.rooIgnoreController = new RooIgnoreController(this.cwd)
		this.rooIgnoreController.initialize().catch((error) => {
			console.error("Failed to initialize RooIgnoreController:", error)
		})

		this.taskId = historyItem ? historyItem.id : crypto.randomUUID()
		this.instanceId = crypto.randomUUID().slice(0, 8)
		this.taskNumber = -1
		this.apiConfiguration = apiConfiguration
		this.api = buildApiHandler(apiConfiguration)
		this.urlContentFetcher = new UrlContentFetcher(provider.context)
		this.browserSession = new BrowserSession(provider.context)
		this.customInstructions = customInstructions
		this.diffEnabled = enableDiff ?? false
		this.fuzzyMatchThreshold = fuzzyMatchThreshold ?? 1.0
		this.providerRef = new WeakRef(provider)
		this.diffViewProvider = new DiffViewProvider(this.cwd)
		this.enableCheckpoints = enableCheckpoints
		this.checkpointStorage = checkpointStorage

		this.rootTask = rootTask
		this.parentTask = parentTask
		this.taskNumber = taskNumber ?? -1

<<<<<<< HEAD
		// Initialize diffStrategy based on current state
		this.updateDiffStrategy(
			Experiments.isEnabled(experiments ?? {}, EXPERIMENT_IDS.DIFF_STRATEGY),
			Experiments.isEnabled(experiments ?? {}, EXPERIMENT_IDS.MULTI_SEARCH_AND_REPLACE),
		)
=======
		if (historyItem) {
			telemetryService.captureTaskRestarted(this.taskId)
		} else {
			telemetryService.captureTaskCreated(this.taskId)
		}

		// Initialize diffStrategy based on current state.
		this.updateDiffStrategy(experiments ?? {})

		onCreated?.(this)
>>>>>>> 0949556b

		if (startTask) {
			if (task || images) {
				this.startTask(task, images)
			} else if (historyItem) {
				this.resumeTaskFromHistory()
			} else {
				throw new Error("Either historyItem or task/images must be provided")
			}
		}
	}

	static create(options: ClineOptions): [Cline, Promise<void>] {
		const instance = new Cline({ ...options, startTask: false })
		const { images, task, historyItem } = options
		let promise

		if (images || task) {
			promise = instance.startTask(task, images)
		} else if (historyItem) {
			promise = instance.resumeTaskFromHistory()
		} else {
			throw new Error("Either historyItem or task/images must be provided")
		}

		return [instance, promise]
	}

	get cwd() {
		return getWorkspacePath(path.join(os.homedir(), "Desktop"))
	}

	// Add method to update diffStrategy.
	async updateDiffStrategy(experiments: Partial<Record<ExperimentId, boolean>>) {
		this.diffStrategy = getDiffStrategy({
			model: this.api.getModel().id,
			experiments,
			fuzzyMatchThreshold: this.fuzzyMatchThreshold,
		})
	}

	// Storing task to disk for history

	private async ensureTaskDirectoryExists(): Promise<string> {
		const globalStoragePath = this.providerRef.deref()?.context.globalStorageUri.fsPath
		if (!globalStoragePath) {
			throw new Error("Global storage uri is invalid")
		}

		// Use storagePathManager to retrieve the task storage directory
		const { getTaskDirectoryPath } = await import("../shared/storagePathManager")
		return getTaskDirectoryPath(globalStoragePath, this.taskId)
	}

	private async getSavedApiConversationHistory(): Promise<Anthropic.MessageParam[]> {
		const filePath = path.join(await this.ensureTaskDirectoryExists(), GlobalFileNames.apiConversationHistory)
		const fileExists = await fileExistsAtPath(filePath)
		if (fileExists) {
			return JSON.parse(await fs.readFile(filePath, "utf8"))
		}
		return []
	}

	private async addToApiConversationHistory(message: Anthropic.MessageParam) {
		const messageWithTs = { ...message, ts: Date.now() }
		this.apiConversationHistory.push(messageWithTs)
		await this.saveApiConversationHistory()
	}

	async overwriteApiConversationHistory(newHistory: Anthropic.MessageParam[]) {
		this.apiConversationHistory = newHistory
		await this.saveApiConversationHistory()
	}

	private async saveApiConversationHistory() {
		try {
			const filePath = path.join(await this.ensureTaskDirectoryExists(), GlobalFileNames.apiConversationHistory)
			await fs.writeFile(filePath, JSON.stringify(this.apiConversationHistory))
		} catch (error) {
			// in the off chance this fails, we don't want to stop the task
			console.error("Failed to save API conversation history:", error)
		}
	}

	private async getSavedClineMessages(): Promise<ClineMessage[]> {
		const filePath = path.join(await this.ensureTaskDirectoryExists(), GlobalFileNames.uiMessages)

		if (await fileExistsAtPath(filePath)) {
			return JSON.parse(await fs.readFile(filePath, "utf8"))
		} else {
			// check old location
			const oldPath = path.join(await this.ensureTaskDirectoryExists(), "claude_messages.json")
			if (await fileExistsAtPath(oldPath)) {
				const data = JSON.parse(await fs.readFile(oldPath, "utf8"))
				await fs.unlink(oldPath) // remove old file
				return data
			}
		}
		return []
	}

	private async addToClineMessages(message: ClineMessage) {
		this.clineMessages.push(message)
		await this.providerRef.deref()?.postStateToWebview()
		this.emit("message", { action: "created", message })
		await this.saveClineMessages()
	}

	public async overwriteClineMessages(newMessages: ClineMessage[]) {
		this.clineMessages = newMessages
		await this.saveClineMessages()
	}

	private async updateClineMessage(partialMessage: ClineMessage) {
		await this.providerRef.deref()?.postMessageToWebview({ type: "partialMessage", partialMessage })
		this.emit("message", { action: "updated", message: partialMessage })
	}

	getTokenUsage() {
		const usage = getApiMetrics(combineApiRequests(combineCommandSequences(this.clineMessages.slice(1))))
		this.emit("taskTokenUsageUpdated", this.taskId, usage)
		return usage
	}

	private async saveClineMessages() {
		try {
			const taskDir = await this.ensureTaskDirectoryExists()
			const filePath = path.join(taskDir, GlobalFileNames.uiMessages)
			await fs.writeFile(filePath, JSON.stringify(this.clineMessages))
			// combined as they are in ChatView
			const apiMetrics = this.getTokenUsage()
			const taskMessage = this.clineMessages[0] // first message is always the task say
			const lastRelevantMessage =
				this.clineMessages[
					findLastIndex(
						this.clineMessages,
						(m) => !(m.ask === "resume_task" || m.ask === "resume_completed_task"),
					)
				]

			let taskDirSize = 0

			try {
				taskDirSize = await getFolderSize.loose(taskDir)
			} catch (err) {
				console.error(
					`[saveClineMessages] failed to get task directory size (${taskDir}): ${err instanceof Error ? err.message : String(err)}`,
				)
			}

			await this.providerRef.deref()?.updateTaskHistory({
				id: this.taskId,
				number: this.taskNumber,
				ts: lastRelevantMessage.ts,
				task: taskMessage.text ?? "",
				tokensIn: apiMetrics.totalTokensIn,
				tokensOut: apiMetrics.totalTokensOut,
				cacheWrites: apiMetrics.totalCacheWrites,
				cacheReads: apiMetrics.totalCacheReads,
				totalCost: apiMetrics.totalCost,
				size: taskDirSize,
			})
		} catch (error) {
			console.error("Failed to save cline messages:", error)
		}
	}

	// Communicate with webview

	// partial has three valid states true (partial message), false (completion of partial message), undefined (individual complete message)
	async ask(
		type: ClineAsk,
		text?: string,
		partial?: boolean,
		progressStatus?: ToolProgressStatus,
	): Promise<{ response: ClineAskResponse; text?: string; images?: string[] }> {
		// If this Cline instance was aborted by the provider, then the only
		// thing keeping us alive is a promise still running in the background,
		// in which case we don't want to send its result to the webview as it
		// is attached to a new instance of Cline now. So we can safely ignore
		// the result of any active promises, and this class will be
		// deallocated. (Although we set Cline = undefined in provider, that
		// simply removes the reference to this instance, but the instance is
		// still alive until this promise resolves or rejects.)
		if (this.abort) {
			throw new Error(`[Cline#ask] task ${this.taskId}.${this.instanceId} aborted`)
		}

		let askTs: number

		if (partial !== undefined) {
			const lastMessage = this.clineMessages.at(-1)
			const isUpdatingPreviousPartial =
				lastMessage && lastMessage.partial && lastMessage.type === "ask" && lastMessage.ask === type
			if (partial) {
				if (isUpdatingPreviousPartial) {
					// Existing partial message, so update it.
					lastMessage.text = text
					lastMessage.partial = partial
					lastMessage.progressStatus = progressStatus
					// TODO: Be more efficient about saving and posting only new
					// data or one whole message at a time so ignore partial for
					// saves, and only post parts of partial message instead of
					// whole array in new listener.
					this.updateClineMessage(lastMessage)
					throw new Error("Current ask promise was ignored (#1)")
				} else {
					// This is a new partial message, so add it with partial
					// state.
					askTs = Date.now()
					this.lastMessageTs = askTs
					await this.addToClineMessages({ ts: askTs, type: "ask", ask: type, text, partial })
					throw new Error("Current ask promise was ignored (#2)")
				}
			} else {
				if (isUpdatingPreviousPartial) {
					// This is the complete version of a previously partial
					// message, so replace the partial with the complete version.
					this.askResponse = undefined
					this.askResponseText = undefined
					this.askResponseImages = undefined

					/*
					Bug for the history books:
					In the webview we use the ts as the chatrow key for the virtuoso list. Since we would update this ts right at the end of streaming, it would cause the view to flicker. The key prop has to be stable otherwise react has trouble reconciling items between renders, causing unmounting and remounting of components (flickering).
					The lesson here is if you see flickering when rendering lists, it's likely because the key prop is not stable.
					So in this case we must make sure that the message ts is never altered after first setting it.
					*/
					askTs = lastMessage.ts
					this.lastMessageTs = askTs
					// lastMessage.ts = askTs
					lastMessage.text = text
					lastMessage.partial = false
					lastMessage.progressStatus = progressStatus
					await this.saveClineMessages()
					this.updateClineMessage(lastMessage)
				} else {
					// This is a new and complete message, so add it like normal.
					this.askResponse = undefined
					this.askResponseText = undefined
					this.askResponseImages = undefined
					askTs = Date.now()
					this.lastMessageTs = askTs
					await this.addToClineMessages({ ts: askTs, type: "ask", ask: type, text })
				}
			}
		} else {
			// This is a new non-partial message, so add it like normal.
			this.askResponse = undefined
			this.askResponseText = undefined
			this.askResponseImages = undefined
			askTs = Date.now()
			this.lastMessageTs = askTs
			await this.addToClineMessages({ ts: askTs, type: "ask", ask: type, text })
		}

		await pWaitFor(() => this.askResponse !== undefined || this.lastMessageTs !== askTs, { interval: 100 })

		if (this.lastMessageTs !== askTs) {
			// Could happen if we send multiple asks in a row i.e. with
			// command_output. It's important that when we know an ask could
			// fail, it is handled gracefully.
			throw new Error("Current ask promise was ignored")
		}

		const result = { response: this.askResponse!, text: this.askResponseText, images: this.askResponseImages }
		this.askResponse = undefined
		this.askResponseText = undefined
		this.askResponseImages = undefined
		this.emit("taskAskResponded")
		return result
	}

	async handleWebviewAskResponse(askResponse: ClineAskResponse, text?: string, images?: string[]) {
		this.askResponse = askResponse
		this.askResponseText = text
		this.askResponseImages = images
	}

	async say(
		type: ClineSay,
		text?: string,
		images?: string[],
		partial?: boolean,
		checkpoint?: Record<string, unknown>,
		progressStatus?: ToolProgressStatus,
	): Promise<undefined> {
		if (this.abort) {
			throw new Error(`[Kilo Codeine#say] task ${this.taskId}.${this.instanceId} aborted`)
		}

		if (partial !== undefined) {
			const lastMessage = this.clineMessages.at(-1)
			const isUpdatingPreviousPartial =
				lastMessage && lastMessage.partial && lastMessage.type === "say" && lastMessage.say === type
			if (partial) {
				if (isUpdatingPreviousPartial) {
					// existing partial message, so update it
					lastMessage.text = text
					lastMessage.images = images
					lastMessage.partial = partial
					lastMessage.progressStatus = progressStatus
					this.updateClineMessage(lastMessage)
				} else {
					// this is a new partial message, so add it with partial state
					const sayTs = Date.now()
					this.lastMessageTs = sayTs
					await this.addToClineMessages({ ts: sayTs, type: "say", say: type, text, images, partial })
				}
			} else {
				// New now have a complete version of a previously partial message.
				if (isUpdatingPreviousPartial) {
					// This is the complete version of a previously partial
					// message, so replace the partial with the complete version.
					this.lastMessageTs = lastMessage.ts
					// lastMessage.ts = sayTs
					lastMessage.text = text
					lastMessage.images = images
					lastMessage.partial = false
					lastMessage.progressStatus = progressStatus
					// Instead of streaming partialMessage events, we do a save
					// and post like normal to persist to disk.
					await this.saveClineMessages()
					// More performant than an entire postStateToWebview.
					this.updateClineMessage(lastMessage)
				} else {
					// This is a new and complete message, so add it like normal.
					const sayTs = Date.now()
					this.lastMessageTs = sayTs
					await this.addToClineMessages({ ts: sayTs, type: "say", say: type, text, images })
				}
			}
		} else {
			// this is a new non-partial message, so add it like normal
			const sayTs = Date.now()
			this.lastMessageTs = sayTs
			await this.addToClineMessages({ ts: sayTs, type: "say", say: type, text, images, checkpoint })
		}
	}

	async sayAndCreateMissingParamError(toolName: ToolUseName, paramName: string, relPath?: string) {
		await this.say(
			"error",
			`Kilo Code tried to use ${toolName}${
				relPath ? ` for '${relPath.toPosix()}'` : ""
			} without value for required parameter '${paramName}'. Retrying...`,
		)
		return formatResponse.toolError(formatResponse.missingToolParameterError(paramName))
	}

	// Task lifecycle

	private async startTask(task?: string, images?: string[]): Promise<void> {
		// conversationHistory (for API) and clineMessages (for webview) need to be in sync
		// if the extension process were killed, then on restart the clineMessages might not be empty, so we need to set it to [] when we create a new Cline client (otherwise webview would show stale messages from previous session)
		this.clineMessages = []
		this.apiConversationHistory = []
		await this.providerRef.deref()?.postStateToWebview()

		await this.say("text", task, images)
		this.isInitialized = true

		let imageBlocks: Anthropic.ImageBlockParam[] = formatResponse.imageBlocks(images)

		console.log(`[subtasks] task ${this.taskId}.${this.instanceId} starting`)

		await this.initiateTaskLoop([
			{
				type: "text",
				text: `<task>\n${task}\n</task>`,
			},
			...imageBlocks,
		])
	}

	async resumePausedTask(lastMessage?: string) {
		// release this Cline instance from paused state
		this.isPaused = false
		this.emit("taskUnpaused")

		// fake an answer from the subtask that it has completed running and this is the result of what it has done
		// add the message to the chat history and to the webview ui
		try {
			await this.say("text", `${lastMessage ?? "Please continue to the next task."}`)

			await this.addToApiConversationHistory({
				role: "user",
				content: [
					{
						type: "text",
						text: `[new_task completed] Result: ${lastMessage ?? "Please continue to the next task."}`,
					},
				],
			})
		} catch (error) {
			this.providerRef
				.deref()
				?.log(`Error failed to add reply from subtast into conversation of parent task, error: ${error}`)
			throw error
		}
	}

	private async resumeTaskFromHistory() {
		const modifiedClineMessages = await this.getSavedClineMessages()

		// Remove any resume messages that may have been added before
		const lastRelevantMessageIndex = findLastIndex(
			modifiedClineMessages,
			(m) => !(m.ask === "resume_task" || m.ask === "resume_completed_task"),
		)
		if (lastRelevantMessageIndex !== -1) {
			modifiedClineMessages.splice(lastRelevantMessageIndex + 1)
		}

		// since we don't use api_req_finished anymore, we need to check if the last api_req_started has a cost value, if it doesn't and no cancellation reason to present, then we remove it since it indicates an api request without any partial content streamed
		const lastApiReqStartedIndex = findLastIndex(
			modifiedClineMessages,
			(m) => m.type === "say" && m.say === "api_req_started",
		)
		if (lastApiReqStartedIndex !== -1) {
			const lastApiReqStarted = modifiedClineMessages[lastApiReqStartedIndex]
			const { cost, cancelReason }: ClineApiReqInfo = JSON.parse(lastApiReqStarted.text || "{}")
			if (cost === undefined && cancelReason === undefined) {
				modifiedClineMessages.splice(lastApiReqStartedIndex, 1)
			}
		}

		await this.overwriteClineMessages(modifiedClineMessages)
		this.clineMessages = await this.getSavedClineMessages()

		// Now present the cline messages to the user and ask if they want to
		// resume (NOTE: we ran into a bug before where the
		// apiConversationHistory wouldn't be initialized when opening a old
		// task, and it was because we were waiting for resume).
		// This is important in case the user deletes messages without resuming
		// the task first.
		this.apiConversationHistory = await this.getSavedApiConversationHistory()

		const lastClineMessage = this.clineMessages
			.slice()
			.reverse()
			.find((m) => !(m.ask === "resume_task" || m.ask === "resume_completed_task")) // could be multiple resume tasks

		let askType: ClineAsk
		if (lastClineMessage?.ask === "completion_result") {
			askType = "resume_completed_task"
		} else {
			askType = "resume_task"
		}

		this.isInitialized = true

		const { response, text, images } = await this.ask(askType) // calls poststatetowebview
		let responseText: string | undefined
		let responseImages: string[] | undefined
		if (response === "messageResponse") {
			await this.say("user_feedback", text, images)
			responseText = text
			responseImages = images
		}

		// Make sure that the api conversation history can be resumed by the API,
		// even if it goes out of sync with cline messages.
		let existingApiConversationHistory: Anthropic.Messages.MessageParam[] =
			await this.getSavedApiConversationHistory()

		// v2.0 xml tags refactor caveat: since we don't use tools anymore, we need to replace all tool use blocks with a text block since the API disallows conversations with tool uses and no tool schema
		const conversationWithoutToolBlocks = existingApiConversationHistory.map((message) => {
			if (Array.isArray(message.content)) {
				const newContent = message.content.map((block) => {
					if (block.type === "tool_use") {
						// it's important we convert to the new tool schema format so the model doesn't get confused about how to invoke tools
						const inputAsXml = Object.entries(block.input as Record<string, string>)
							.map(([key, value]) => `<${key}>\n${value}\n</${key}>`)
							.join("\n")
						return {
							type: "text",
							text: `<${block.name}>\n${inputAsXml}\n</${block.name}>`,
						} as Anthropic.Messages.TextBlockParam
					} else if (block.type === "tool_result") {
						// Convert block.content to text block array, removing images
						const contentAsTextBlocks = Array.isArray(block.content)
							? block.content.filter((item) => item.type === "text")
							: [{ type: "text", text: block.content }]
						const textContent = contentAsTextBlocks.map((item) => item.text).join("\n\n")
						const toolName = findToolName(block.tool_use_id, existingApiConversationHistory)
						return {
							type: "text",
							text: `[${toolName} Result]\n\n${textContent}`,
						} as Anthropic.Messages.TextBlockParam
					}
					return block
				})
				return { ...message, content: newContent }
			}
			return message
		})
		existingApiConversationHistory = conversationWithoutToolBlocks

		// FIXME: remove tool use blocks altogether

		// if the last message is an assistant message, we need to check if there's tool use since every tool use has to have a tool response
		// if there's no tool use and only a text block, then we can just add a user message
		// (note this isn't relevant anymore since we use custom tool prompts instead of tool use blocks, but this is here for legacy purposes in case users resume old tasks)

		// if the last message is a user message, we can need to get the assistant message before it to see if it made tool calls, and if so, fill in the remaining tool responses with 'interrupted'

		let modifiedOldUserContent: UserContent // either the last message if its user message, or the user message before the last (assistant) message
		let modifiedApiConversationHistory: Anthropic.Messages.MessageParam[] // need to remove the last user message to replace with new modified user message
		if (existingApiConversationHistory.length > 0) {
			const lastMessage = existingApiConversationHistory[existingApiConversationHistory.length - 1]

			if (lastMessage.role === "assistant") {
				const content = Array.isArray(lastMessage.content)
					? lastMessage.content
					: [{ type: "text", text: lastMessage.content }]
				const hasToolUse = content.some((block) => block.type === "tool_use")

				if (hasToolUse) {
					const toolUseBlocks = content.filter(
						(block) => block.type === "tool_use",
					) as Anthropic.Messages.ToolUseBlock[]
					const toolResponses: Anthropic.ToolResultBlockParam[] = toolUseBlocks.map((block) => ({
						type: "tool_result",
						tool_use_id: block.id,
						content: "Task was interrupted before this tool call could be completed.",
					}))
					modifiedApiConversationHistory = [...existingApiConversationHistory] // no changes
					modifiedOldUserContent = [...toolResponses]
				} else {
					modifiedApiConversationHistory = [...existingApiConversationHistory]
					modifiedOldUserContent = []
				}
			} else if (lastMessage.role === "user") {
				const previousAssistantMessage: Anthropic.Messages.MessageParam | undefined =
					existingApiConversationHistory[existingApiConversationHistory.length - 2]

				const existingUserContent: UserContent = Array.isArray(lastMessage.content)
					? lastMessage.content
					: [{ type: "text", text: lastMessage.content }]
				if (previousAssistantMessage && previousAssistantMessage.role === "assistant") {
					const assistantContent = Array.isArray(previousAssistantMessage.content)
						? previousAssistantMessage.content
						: [{ type: "text", text: previousAssistantMessage.content }]

					const toolUseBlocks = assistantContent.filter(
						(block) => block.type === "tool_use",
					) as Anthropic.Messages.ToolUseBlock[]

					if (toolUseBlocks.length > 0) {
						const existingToolResults = existingUserContent.filter(
							(block) => block.type === "tool_result",
						) as Anthropic.ToolResultBlockParam[]

						const missingToolResponses: Anthropic.ToolResultBlockParam[] = toolUseBlocks
							.filter(
								(toolUse) => !existingToolResults.some((result) => result.tool_use_id === toolUse.id),
							)
							.map((toolUse) => ({
								type: "tool_result",
								tool_use_id: toolUse.id,
								content: "Task was interrupted before this tool call could be completed.",
							}))

						modifiedApiConversationHistory = existingApiConversationHistory.slice(0, -1) // removes the last user message
						modifiedOldUserContent = [...existingUserContent, ...missingToolResponses]
					} else {
						modifiedApiConversationHistory = existingApiConversationHistory.slice(0, -1)
						modifiedOldUserContent = [...existingUserContent]
					}
				} else {
					modifiedApiConversationHistory = existingApiConversationHistory.slice(0, -1)
					modifiedOldUserContent = [...existingUserContent]
				}
			} else {
				throw new Error("Unexpected: Last message is not a user or assistant message")
			}
		} else {
			throw new Error("Unexpected: No existing API conversation history")
		}

		let newUserContent: UserContent = [...modifiedOldUserContent]

		const agoText = ((): string => {
			const timestamp = lastClineMessage?.ts ?? Date.now()
			const now = Date.now()
			const diff = now - timestamp
			const minutes = Math.floor(diff / 60000)
			const hours = Math.floor(minutes / 60)
			const days = Math.floor(hours / 24)

			if (days > 0) {
				return `${days} day${days > 1 ? "s" : ""} ago`
			}
			if (hours > 0) {
				return `${hours} hour${hours > 1 ? "s" : ""} ago`
			}
			if (minutes > 0) {
				return `${minutes} minute${minutes > 1 ? "s" : ""} ago`
			}
			return "just now"
		})()

		const wasRecent = lastClineMessage?.ts && Date.now() - lastClineMessage.ts < 30_000

		newUserContent.push({
			type: "text",
			text:
				`[TASK RESUMPTION] This task was interrupted ${agoText}. It may or may not be complete, so please reassess the task context. Be aware that the project state may have changed since then. The current working directory is now '${this.cwd.toPosix()}'. If the task has not been completed, retry the last step before interruption and proceed with completing the task.\n\nNote: If you previously attempted a tool use that the user did not provide a result for, you should assume the tool use was not successful and assess whether you should retry. If the last tool was a browser_action, the browser has been closed and you must launch a new browser if needed.${
					wasRecent
						? "\n\nIMPORTANT: If the last tool use was a write_to_file that was interrupted, the file was reverted back to its original state before the interrupted edit, and you do NOT need to re-read the file as you already have its up-to-date contents."
						: ""
				}` +
				(responseText
					? `\n\nNew instructions for task continuation:\n<user_message>\n${responseText}\n</user_message>`
					: ""),
		})

		if (responseImages && responseImages.length > 0) {
			newUserContent.push(...formatResponse.imageBlocks(responseImages))
		}

		await this.overwriteApiConversationHistory(modifiedApiConversationHistory)

		console.log(`[subtasks] task ${this.taskId}.${this.instanceId} resuming from history item`)

		await this.initiateTaskLoop(newUserContent)
	}

	private async initiateTaskLoop(userContent: UserContent): Promise<void> {
		// Kicks off the checkpoints initialization process in the background.
		this.getCheckpointService()

		let nextUserContent = userContent
		let includeFileDetails = true

		this.emit("taskStarted")

		while (!this.abort) {
			const didEndLoop = await this.recursivelyMakeClineRequests(nextUserContent, includeFileDetails)
			includeFileDetails = false // we only need file details the first time

			// The way this agentic loop works is that cline will be given a
			// task that he then calls tools to complete. Unless there's an
			// attempt_completion call, we keep responding back to him with his
			// tool's responses until he either attempt_completion or does not
			// use anymore tools. If he does not use anymore tools, we ask him
			// to consider if he's completed the task and then call
			// attempt_completion, otherwise proceed with completing the task.
			// There is a MAX_REQUESTS_PER_TASK limit to prevent infinite
			// requests, but Cline is prompted to finish the task as efficiently
			// as he can.

			if (didEndLoop) {
				// For now a task never 'completes'. This will only happen if
				// the user hits max requests and denies resetting the count.
				break
			} else {
				nextUserContent = [{ type: "text", text: formatResponse.noToolsUsed() }]
				this.consecutiveMistakeCount++
			}
		}
	}

	async abortTask(isAbandoned = false) {
		// if (this.abort) {
		// 	console.log(`[subtasks] already aborted task ${this.taskId}.${this.instanceId}`)
		// 	return
		// }

		console.log(`[subtasks] aborting task ${this.taskId}.${this.instanceId}`)

		// Will stop any autonomously running promises.
		if (isAbandoned) {
			this.abandoned = true
		}

		this.abort = true
		this.emit("taskAborted")

		// Stop waiting for child task completion.
		if (this.pauseInterval) {
			clearInterval(this.pauseInterval)
			this.pauseInterval = undefined
		}

		// Release any terminals associated with this task.
		TerminalRegistry.releaseTerminalsForTask(this.taskId)

		this.urlContentFetcher.closeBrowser()
		this.browserSession.closeBrowser()
		this.rooIgnoreController?.dispose()

		// If we're not streaming then `abortStream` (which reverts the diff
		// view changes) won't be called, so we need to revert the changes here.
		if (this.isStreaming && this.diffViewProvider.isEditing) {
			await this.diffViewProvider.revertChanges()
		}
	}

	// Tools

	async executeCommandTool(command: string, customCwd?: string): Promise<[boolean, ToolResponse]> {
		let workingDir: string
		if (!customCwd) {
			workingDir = this.cwd
		} else if (path.isAbsolute(customCwd)) {
			workingDir = customCwd
		} else {
			workingDir = path.resolve(this.cwd, customCwd)
		}

		// Check if directory exists
		try {
			await fs.access(workingDir)
		} catch (error) {
			return [false, `Working directory '${workingDir}' does not exist.`]
		}

		const terminalInfo = await TerminalRegistry.getOrCreateTerminal(workingDir, !!customCwd, this.taskId)

		// Update the working directory in case the terminal we asked for has
		// a different working directory so that the model will know where the
		// command actually executed:
		workingDir = terminalInfo.getCurrentWorkingDirectory()

		const workingDirInfo = workingDir ? ` from '${workingDir.toPosix()}'` : ""
		terminalInfo.terminal.show() // weird visual bug when creating new terminals (even manually) where there's an empty space at the top.
		const process = terminalInfo.runCommand(command)

		let userFeedback: { text?: string; images?: string[] } | undefined
		let didContinue = false
		const sendCommandOutput = async (line: string): Promise<void> => {
			try {
				const { response, text, images } = await this.ask("command_output", line)
				if (response === "yesButtonClicked") {
					// proceed while running
				} else {
					userFeedback = { text, images }
				}
				didContinue = true
				process.continue() // continue past the await
			} catch {
				// This can only happen if this ask promise was ignored, so ignore this error
			}
		}

		const { terminalOutputLineLimit = 500 } = (await this.providerRef.deref()?.getState()) ?? {}

		process.on("line", (line) => {
			if (!didContinue) {
				sendCommandOutput(Terminal.compressTerminalOutput(line, terminalOutputLineLimit))
			} else {
				this.say("command_output", Terminal.compressTerminalOutput(line, terminalOutputLineLimit))
			}
		})

		let completed = false
		let result: string = ""
		let exitDetails: ExitCodeDetails | undefined
		process.once("completed", (output?: string) => {
			// Use provided output if available, otherwise keep existing result.
			result = output ?? ""
			completed = true
		})

		process.once("shell_execution_complete", (details: ExitCodeDetails) => {
			exitDetails = details
		})

		process.once("no_shell_integration", async (message: string) => {
			await this.say("shell_integration_warning", message)
		})

		await process

		// Wait for a short delay to ensure all messages are sent to the webview
		// This delay allows time for non-awaited promises to be created and
		// for their associated messages to be sent to the webview, maintaining
		// the correct order of messages (although the webview is smart about
		// grouping command_output messages despite any gaps anyways)
		await delay(50)

		result = Terminal.compressTerminalOutput(result, terminalOutputLineLimit)

		if (userFeedback) {
			await this.say("user_feedback", userFeedback.text, userFeedback.images)
			return [
				true,
				formatResponse.toolResult(
					`Command is still running in terminal ${terminalInfo.id}${workingDirInfo}.${
						result.length > 0 ? `\nHere's the output so far:\n${result}` : ""
					}\n\nThe user provided the following feedback:\n<feedback>\n${userFeedback.text}\n</feedback>`,
					userFeedback.images,
				),
			]
		} else if (completed) {
			let exitStatus: string = ""
			if (exitDetails !== undefined) {
				if (exitDetails.signal) {
					exitStatus = `Process terminated by signal ${exitDetails.signal} (${exitDetails.signalName})`
					if (exitDetails.coreDumpPossible) {
						exitStatus += " - core dump possible"
					}
				} else if (exitDetails.exitCode === undefined) {
					result += "<VSCE exit code is undefined: terminal output and command execution status is unknown.>"
					exitStatus = `Exit code: <undefined, notify user>`
				} else {
					if (exitDetails.exitCode !== 0) {
						exitStatus += "Command execution was not successful, inspect the cause and adjust as needed.\n"
					}
					exitStatus += `Exit code: ${exitDetails.exitCode}`
				}
			} else {
				result += "<VSCE exitDetails == undefined: terminal output and command execution status is unknown.>"
				exitStatus = `Exit code: <undefined, notify user>`
			}

			let workingDirInfo: string = workingDir ? ` within working directory '${workingDir.toPosix()}'` : ""
			const newWorkingDir = terminalInfo.getCurrentWorkingDirectory()

			if (newWorkingDir !== workingDir) {
				workingDirInfo += `; command changed working directory for this terminal to '${newWorkingDir.toPosix()} so be aware that future commands will be executed from this directory`
			}

			const outputInfo = `\nOutput:\n${result}`
			return [
				false,
				`Command executed in terminal ${terminalInfo.id}${workingDirInfo}. ${exitStatus}${outputInfo}`,
			]
		} else {
			return [
				false,
				`Command is still running in terminal ${terminalInfo.id}${workingDirInfo}.${
					result.length > 0 ? `\nHere's the output so far:\n${result}` : ""
				}\n\nYou will be updated on the terminal status and new output in the future.`,
			]
		}
	}

	async *attemptApiRequest(previousApiReqIndex: number, retryAttempt: number = 0): ApiStream {
		let mcpHub: McpHub | undefined

		const { mcpEnabled, alwaysApproveResubmit, requestDelaySeconds, rateLimitSeconds } =
			(await this.providerRef.deref()?.getState()) ?? {}

		let rateLimitDelay = 0

		// Only apply rate limiting if this isn't the first request
		if (this.lastApiRequestTime) {
			const now = Date.now()
			const timeSinceLastRequest = now - this.lastApiRequestTime
			const rateLimit = rateLimitSeconds || 0
			rateLimitDelay = Math.ceil(Math.max(0, rateLimit * 1000 - timeSinceLastRequest) / 1000)
		}

		// Only show rate limiting message if we're not retrying. If retrying, we'll include the delay there.
		if (rateLimitDelay > 0 && retryAttempt === 0) {
			// Show countdown timer
			for (let i = rateLimitDelay; i > 0; i--) {
				const delayMessage = `Rate limiting for ${i} seconds...`
				await this.say("api_req_retry_delayed", delayMessage, undefined, true)
				await delay(1000)
			}
		}

		// Update last request time before making the request
		this.lastApiRequestTime = Date.now()

		if (mcpEnabled ?? true) {
			mcpHub = this.providerRef.deref()?.getMcpHub()
			if (!mcpHub) {
				throw new Error("MCP hub not available")
			}
			// Wait for MCP servers to be connected before generating system prompt
			await pWaitFor(() => mcpHub!.isConnecting !== true, { timeout: 10_000 }).catch(() => {
				console.error("MCP servers failed to connect in time")
			})
		}

		const rooIgnoreInstructions = this.rooIgnoreController?.getInstructions()

		const {
			browserViewportSize,
			mode,
			customModePrompts,
			experiments,
			enableMcpServerCreation,
			browserToolEnabled,
			language,
		} = (await this.providerRef.deref()?.getState()) ?? {}
		const { customModes } = (await this.providerRef.deref()?.getState()) ?? {}
		const systemPrompt = await (async () => {
			const provider = this.providerRef.deref()
			if (!provider) {
				throw new Error("Provider not available")
			}
			return SYSTEM_PROMPT(
				provider.context,
				this.cwd,
				(this.api.getModel().info.supportsComputerUse ?? false) && (browserToolEnabled ?? true),
				mcpHub,
				this.diffStrategy,
				browserViewportSize,
				mode,
				customModePrompts,
				customModes,
				this.customInstructions,
				this.diffEnabled,
				experiments,
				enableMcpServerCreation,
				language,
				rooIgnoreInstructions,
			)
		})()

		// If the previous API request's total token usage is close to the context window, truncate the conversation history to free up space for the new request
		if (previousApiReqIndex >= 0) {
			const previousRequest = this.clineMessages[previousApiReqIndex]?.text
			if (!previousRequest) return

			const {
				tokensIn = 0,
				tokensOut = 0,
				cacheWrites = 0,
				cacheReads = 0,
			}: ClineApiReqInfo = JSON.parse(previousRequest)

			const totalTokens = tokensIn + tokensOut + cacheWrites + cacheReads

			// Default max tokens value for thinking models when no specific value is set
			const DEFAULT_THINKING_MODEL_MAX_TOKENS = 16_384

			const modelInfo = this.api.getModel().info
			const maxTokens = modelInfo.thinking
				? this.apiConfiguration.modelMaxTokens || DEFAULT_THINKING_MODEL_MAX_TOKENS
				: modelInfo.maxTokens
			const contextWindow = modelInfo.contextWindow
			const trimmedMessages = await truncateConversationIfNeeded({
				messages: this.apiConversationHistory,
				totalTokens,
				maxTokens,
				contextWindow,
				apiHandler: this.api,
			})

			if (trimmedMessages !== this.apiConversationHistory) {
				await this.overwriteApiConversationHistory(trimmedMessages)
			}
		}

		// Clean conversation history by:
		// 1. Converting to Anthropic.MessageParam by spreading only the API-required properties
		// 2. Converting image blocks to text descriptions if model doesn't support images
		const cleanConversationHistory = this.apiConversationHistory.map(({ role, content }) => {
			// Handle array content (could contain image blocks)
			if (Array.isArray(content)) {
				if (!this.api.getModel().info.supportsImages) {
					// Convert image blocks to text descriptions
					content = content.map((block) => {
						if (block.type === "image") {
							// Convert image blocks to text descriptions
							// Note: We can't access the actual image content/url due to API limitations,
							// but we can indicate that an image was present in the conversation
							return {
								type: "text",
								text: "[Referenced image in conversation]",
							}
						}
						return block
					})
				}
			}
			return { role, content }
		})

		const stream = this.api.createMessage(systemPrompt, cleanConversationHistory)
		const iterator = stream[Symbol.asyncIterator]()

		try {
			// Awaiting first chunk to see if it will throw an error.
			this.isWaitingForFirstChunk = true
			const firstChunk = await iterator.next()
			yield firstChunk.value
			this.isWaitingForFirstChunk = false
		} catch (error) {
			// note that this api_req_failed ask is unique in that we only present this option if the api hasn't streamed any content yet (ie it fails on the first chunk due), as it would allow them to hit a retry button. However if the api failed mid-stream, it could be in any arbitrary state where some tools may have executed, so that error is handled differently and requires cancelling the task entirely.
			if (alwaysApproveResubmit) {
				let errorMsg

				if (error.error?.metadata?.raw) {
					errorMsg = JSON.stringify(error.error.metadata.raw, null, 2)
				} else if (error.message) {
					errorMsg = error.message
				} else {
					errorMsg = "Unknown error"
				}

				const baseDelay = requestDelaySeconds || 5
				let exponentialDelay = Math.ceil(baseDelay * Math.pow(2, retryAttempt))

				// If the error is a 429, and the error details contain a retry delay, use that delay instead of exponential backoff
				if (error.status === 429) {
					const geminiRetryDetails = error.errorDetails?.find(
						(detail: any) => detail["@type"] === "type.googleapis.com/google.rpc.RetryInfo",
					)
					if (geminiRetryDetails) {
						const match = geminiRetryDetails?.retryDelay?.match(/^(\d+)s$/)
						if (match) {
							exponentialDelay = Number(match[1]) + 1
						}
					}
				}

				// Wait for the greater of the exponential delay or the rate limit delay
				const finalDelay = Math.max(exponentialDelay, rateLimitDelay)

				// Show countdown timer with exponential backoff
				for (let i = finalDelay; i > 0; i--) {
					await this.say(
						"api_req_retry_delayed",
						`${errorMsg}\n\nRetry attempt ${retryAttempt + 1}\nRetrying in ${i} seconds...`,
						undefined,
						true,
					)
					await delay(1000)
				}

				await this.say(
					"api_req_retry_delayed",
					`${errorMsg}\n\nRetry attempt ${retryAttempt + 1}\nRetrying now...`,
					undefined,
					false,
				)

				// delegate generator output from the recursive call with incremented retry count
				yield* this.attemptApiRequest(previousApiReqIndex, retryAttempt + 1)
				return
			} else {
				const { response } = await this.ask(
					"api_req_failed",
					error.message ?? JSON.stringify(serializeError(error), null, 2),
				)
				if (response !== "yesButtonClicked") {
					// this will never happen since if noButtonClicked, we will clear current task, aborting this instance
					throw new Error("API request failed")
				}
				await this.say("api_req_retried")
				// delegate generator output from the recursive call
				yield* this.attemptApiRequest(previousApiReqIndex)
				return
			}
		}

		// no error, so we can continue to yield all remaining chunks
		// (needs to be placed outside of try/catch since it we want caller to handle errors not with api_req_failed as that is reserved for first chunk failures only)
		// this delegates to another generator or iterable object. In this case, it's saying "yield all remaining values from this iterator". This effectively passes along all subsequent chunks from the original stream.
		yield* iterator
	}

	async presentAssistantMessage() {
		if (this.abort) {
			throw new Error(`[Cline#presentAssistantMessage] task ${this.taskId}.${this.instanceId} aborted`)
		}

		if (this.presentAssistantMessageLocked) {
			this.presentAssistantMessageHasPendingUpdates = true
			return
		}
		this.presentAssistantMessageLocked = true
		this.presentAssistantMessageHasPendingUpdates = false

		if (this.currentStreamingContentIndex >= this.assistantMessageContent.length) {
			// this may happen if the last content block was completed before streaming could finish. if streaming is finished, and we're out of bounds then this means we already presented/executed the last content block and are ready to continue to next request
			if (this.didCompleteReadingStream) {
				this.userMessageContentReady = true
			}
			// console.log("no more content blocks to stream! this shouldn't happen?")
			this.presentAssistantMessageLocked = false
			return
			//throw new Error("No more content blocks to stream! This shouldn't happen...") // remove and just return after testing
		}

		const block = cloneDeep(this.assistantMessageContent[this.currentStreamingContentIndex]) // need to create copy bc while stream is updating the array, it could be updating the reference block properties too

		let isCheckpointPossible = false

		switch (block.type) {
			case "text": {
				if (this.didRejectTool || this.didAlreadyUseTool) {
					break
				}
				let content = block.content
				if (content) {
					// (have to do this for partial and complete since sending content in thinking tags to markdown renderer will automatically be removed)
					// Remove end substrings of <thinking or </thinking (below xml parsing is only for opening tags)
					// (this is done with the xml parsing below now, but keeping here for reference)
					// content = content.replace(/<\/?t(?:h(?:i(?:n(?:k(?:i(?:n(?:g)?)?)?$/, "")
					// Remove all instances of <thinking> (with optional line break after) and </thinking> (with optional line break before)
					// - Needs to be separate since we dont want to remove the line break before the first tag
					// - Needs to happen before the xml parsing below
					content = content.replace(/<thinking>\s?/g, "")
					content = content.replace(/\s?<\/thinking>/g, "")

					// Remove partial XML tag at the very end of the content (for tool use and thinking tags)
					// (prevents scrollview from jumping when tags are automatically removed)
					const lastOpenBracketIndex = content.lastIndexOf("<")
					if (lastOpenBracketIndex !== -1) {
						const possibleTag = content.slice(lastOpenBracketIndex)
						// Check if there's a '>' after the last '<' (i.e., if the tag is complete) (complete thinking and tool tags will have been removed by now)
						const hasCloseBracket = possibleTag.includes(">")
						if (!hasCloseBracket) {
							// Extract the potential tag name
							let tagContent: string
							if (possibleTag.startsWith("</")) {
								tagContent = possibleTag.slice(2).trim()
							} else {
								tagContent = possibleTag.slice(1).trim()
							}
							// Check if tagContent is likely an incomplete tag name (letters and underscores only)
							const isLikelyTagName = /^[a-zA-Z_]+$/.test(tagContent)
							// Preemptively remove < or </ to keep from these artifacts showing up in chat (also handles closing thinking tags)
							const isOpeningOrClosing = possibleTag === "<" || possibleTag === "</"
							// If the tag is incomplete and at the end, remove it from the content
							if (isOpeningOrClosing || isLikelyTagName) {
								content = content.slice(0, lastOpenBracketIndex).trim()
							}
						}
					}
				}
				await this.say("text", content, undefined, block.partial)
				break
			}
			case "tool_use":
				const toolDescription = (): string => {
					switch (block.name) {
						case "execute_command":
							return `[${block.name} for '${block.params.command}']`
						case "read_file":
							return `[${block.name} for '${block.params.path}']`
						case "fetch_instructions":
							return `[${block.name} for '${block.params.task}']`
						case "write_to_file":
							return `[${block.name} for '${block.params.path}']`
						case "apply_diff":
							return `[${block.name} for '${block.params.path}']`
						case "search_files":
							return `[${block.name} for '${block.params.regex}'${
								block.params.file_pattern ? ` in '${block.params.file_pattern}'` : ""
							}]`
						case "insert_content":
							return `[${block.name} for '${block.params.path}']`
						case "search_and_replace":
							return `[${block.name} for '${block.params.path}']`
						case "list_files":
							return `[${block.name} for '${block.params.path}']`
						case "list_code_definition_names":
							return `[${block.name} for '${block.params.path}']`
						case "browser_action":
							return `[${block.name} for '${block.params.action}']`
						case "use_mcp_tool":
							return `[${block.name} for '${block.params.server_name}']`
						case "access_mcp_resource":
							return `[${block.name} for '${block.params.server_name}']`
						case "ask_followup_question":
							return `[${block.name} for '${block.params.question}']`
						case "attempt_completion":
							return `[${block.name}]`
						case "switch_mode":
							return `[${block.name} to '${block.params.mode_slug}'${block.params.reason ? ` because: ${block.params.reason}` : ""}]`
						case "new_task": {
							const mode = block.params.mode ?? defaultModeSlug
							const message = block.params.message ?? "(no message)"
							const modeName = getModeBySlug(mode, customModes)?.name ?? mode
							return `[${block.name} in ${modeName} mode: '${message}']`
						}
					}
				}

				if (this.didRejectTool) {
					// ignore any tool content after user has rejected tool once
					if (!block.partial) {
						this.userMessageContent.push({
							type: "text",
							text: `Skipping tool ${toolDescription()} due to user rejecting a previous tool.`,
						})
					} else {
						// partial tool after user rejected a previous tool
						this.userMessageContent.push({
							type: "text",
							text: `Tool ${toolDescription()} was interrupted and not executed due to user rejecting a previous tool.`,
						})
					}
					break
				}

				if (this.didAlreadyUseTool) {
					// ignore any content after a tool has already been used
					this.userMessageContent.push({
						type: "text",
						text: `Tool [${block.name}] was not executed because a tool has already been used in this message. Only one tool may be used per message. You must assess the first tool's result before proceeding to use the next tool.`,
					})
					break
				}

				const pushToolResult = (content: ToolResponse) => {
					this.userMessageContent.push({
						type: "text",
						text: `${toolDescription()} Result:`,
					})
					if (typeof content === "string") {
						this.userMessageContent.push({
							type: "text",
							text: content || "(tool did not return anything)",
						})
					} else {
						this.userMessageContent.push(...content)
					}
					// once a tool result has been collected, ignore all other tool uses since we should only ever present one tool result per message
					this.didAlreadyUseTool = true

					// Flag a checkpoint as possible since we've used a tool
					// which may have changed the file system.
					isCheckpointPossible = true
				}

				const askApproval = async (
					type: ClineAsk,
					partialMessage?: string,
					progressStatus?: ToolProgressStatus,
				) => {
					const { response, text, images } = await this.ask(type, partialMessage, false, progressStatus)
					if (response !== "yesButtonClicked") {
						// Handle both messageResponse and noButtonClicked with text
						if (text) {
							await this.say("user_feedback", text, images)
							pushToolResult(
								formatResponse.toolResult(formatResponse.toolDeniedWithFeedback(text), images),
							)
						} else {
							pushToolResult(formatResponse.toolDenied())
						}
						this.didRejectTool = true
						return false
					}
					// Handle yesButtonClicked with text
					if (text) {
						await this.say("user_feedback", text, images)
						pushToolResult(formatResponse.toolResult(formatResponse.toolApprovedWithFeedback(text), images))
					}
					return true
				}

				const askFinishSubTaskApproval = async () => {
					// ask the user to approve this task has completed, and he has reviewd it, and we can declare task is finished
					// and return control to the parent task to continue running the rest of the sub-tasks
					const toolMessage = JSON.stringify({
						tool: "finishTask",
						content:
							"Subtask completed! You can review the results and suggest any corrections or next steps. If everything looks good, confirm to return the result to the parent task.",
					})

					return await askApproval("tool", toolMessage)
				}

				const handleError = async (action: string, error: Error) => {
					const errorString = `Error ${action}: ${JSON.stringify(serializeError(error))}`
					await this.say(
						"error",
						`Error ${action}:\n${error.message ?? JSON.stringify(serializeError(error), null, 2)}`,
					)
					// this.toolResults.push({
					// 	type: "tool_result",
					// 	tool_use_id: toolUseId,
					// 	content: await this.formatToolError(errorString),
					// })
					pushToolResult(formatResponse.toolError(errorString))
				}

				// If block is partial, remove partial closing tag so its not presented to user
				const removeClosingTag = (tag: ToolParamName, text?: string): string => {
					if (!block.partial) {
						return text || ""
					}
					if (!text) {
						return ""
					}
					// This regex dynamically constructs a pattern to match the closing tag:
					// - Optionally matches whitespace before the tag
					// - Matches '<' or '</' optionally followed by any subset of characters from the tag name
					const tagRegex = new RegExp(
						`\\s?<\/?${tag
							.split("")
							.map((char) => `(?:${char})?`)
							.join("")}$`,
						"g",
					)
					return text.replace(tagRegex, "")
				}

				if (block.name !== "browser_action") {
					await this.browserSession.closeBrowser()
				}

				// Validate tool use before execution
				const { mode, customModes } = (await this.providerRef.deref()?.getState()) ?? {}
				try {
					validateToolUse(
						block.name as ToolName,
						mode ?? defaultModeSlug,
						customModes ?? [],
						{
							apply_diff: this.diffEnabled,
						},
						block.params,
					)
				} catch (error) {
					this.consecutiveMistakeCount++
					pushToolResult(formatResponse.toolError(error.message))
					break
				}

				switch (block.name) {
					case "write_to_file":
						await writeToFileTool(this, block, askApproval, handleError, pushToolResult, removeClosingTag)
						break
					case "apply_diff":
						await applyDiffTool(this, block, askApproval, handleError, pushToolResult, removeClosingTag)
						break
					case "insert_content":
						await insertContentTool(this, block, askApproval, handleError, pushToolResult, removeClosingTag)
						break
					case "search_and_replace":
						await searchAndReplaceTool(
							this,
							block,
							askApproval,
							handleError,
							pushToolResult,
							removeClosingTag,
						)
						break
					case "read_file":
						await readFileTool(this, block, askApproval, handleError, pushToolResult, removeClosingTag)
						break
					case "fetch_instructions":
						await fetchInstructionsTool(this, block, askApproval, handleError, pushToolResult)
						break
					case "list_files":
						await listFilesTool(this, block, askApproval, handleError, pushToolResult, removeClosingTag)
						break
					case "list_code_definition_names":
						await listCodeDefinitionNamesTool(
							this,
							block,
							askApproval,
							handleError,
							pushToolResult,
							removeClosingTag,
						)
						break
					case "search_files":
						await searchFilesTool(this, block, askApproval, handleError, pushToolResult, removeClosingTag)
						break
					case "browser_action":
						await browserActionTool(this, block, askApproval, handleError, pushToolResult, removeClosingTag)
						break
					case "execute_command":
						await executeCommandTool(
							this,
							block,
							askApproval,
							handleError,
							pushToolResult,
							removeClosingTag,
						)
						break
					case "use_mcp_tool":
						await useMcpToolTool(this, block, askApproval, handleError, pushToolResult, removeClosingTag)
						break
					case "access_mcp_resource":
						await accessMcpResourceTool(
							this,
							block,
							askApproval,
							handleError,
							pushToolResult,
							removeClosingTag,
						)
						break
					case "ask_followup_question":
						await askFollowupQuestionTool(
							this,
							block,
							askApproval,
							handleError,
							pushToolResult,
							removeClosingTag,
						)
						break
					case "switch_mode":
						await switchModeTool(this, block, askApproval, handleError, pushToolResult, removeClosingTag)
						break
					case "new_task":
						await newTaskTool(this, block, askApproval, handleError, pushToolResult, removeClosingTag)
						break
					case "attempt_completion":
						await attemptCompletionTool(
							this,
							block,
							askApproval,
							handleError,
							pushToolResult,
							removeClosingTag,
							toolDescription,
							askFinishSubTaskApproval,
						)
						break
<<<<<<< HEAD
					}

					case "search_and_replace": {
						const relPath: string | undefined = block.params.path
						const operations: string | undefined = block.params.operations

						const sharedMessageProps: ClineSayTool = {
							tool: "appliedDiff",
							path: getReadablePath(this.cwd, removeClosingTag("path", relPath)),
						}

						try {
							if (block.partial) {
								const partialMessage = JSON.stringify({
									path: removeClosingTag("path", relPath),
									operations: removeClosingTag("operations", operations),
								})
								await this.ask("tool", partialMessage, block.partial).catch(() => {})
								break
							} else {
								if (!relPath) {
									this.consecutiveMistakeCount++
									pushToolResult(
										await this.sayAndCreateMissingParamError("search_and_replace", "path"),
									)
									break
								}
								if (!operations) {
									this.consecutiveMistakeCount++
									pushToolResult(
										await this.sayAndCreateMissingParamError("search_and_replace", "operations"),
									)
									break
								}

								const absolutePath = path.resolve(this.cwd, relPath)
								const fileExists = await fileExistsAtPath(absolutePath)

								if (!fileExists) {
									this.consecutiveMistakeCount++
									const formattedError = `File does not exist at path: ${absolutePath}\n\n<error_details>\nThe specified file could not be found. Please verify the file path and try again.\n</error_details>`
									await this.say("error", formattedError)
									pushToolResult(formattedError)
									break
								}

								let parsedOperations: Array<{
									search: string
									replace: string
									start_line?: number
									end_line?: number
									use_regex?: boolean
									ignore_case?: boolean
									regex_flags?: string
								}>

								try {
									parsedOperations = JSON.parse(operations)
									if (!Array.isArray(parsedOperations)) {
										throw new Error("Operations must be an array")
									}
								} catch (error) {
									this.consecutiveMistakeCount++
									await this.say("error", `Failed to parse operations JSON: ${error.message}`)
									pushToolResult(formatResponse.toolError("Invalid operations JSON format"))
									break
								}

								// Read the original file content
								const fileContent = await fs.readFile(absolutePath, "utf-8")
								this.diffViewProvider.editType = "modify"
								this.diffViewProvider.originalContent = fileContent
								let lines = fileContent.split("\n")

								for (const op of parsedOperations) {
									const flags = op.regex_flags ?? (op.ignore_case ? "gi" : "g")
									const multilineFlags = flags.includes("m") ? flags : flags + "m"

									const searchPattern = op.use_regex
										? new RegExp(op.search, multilineFlags)
										: new RegExp(escapeRegExp(op.search), multilineFlags)

									if (op.start_line || op.end_line) {
										const startLine = Math.max((op.start_line ?? 1) - 1, 0)
										const endLine = Math.min((op.end_line ?? lines.length) - 1, lines.length - 1)

										// Get the content before and after the target section
										const beforeLines = lines.slice(0, startLine)
										const afterLines = lines.slice(endLine + 1)

										// Get the target section and perform replacement
										const targetContent = lines.slice(startLine, endLine + 1).join("\n")
										const modifiedContent = targetContent.replace(searchPattern, op.replace)
										const modifiedLines = modifiedContent.split("\n")

										// Reconstruct the full content with the modified section
										lines = [...beforeLines, ...modifiedLines, ...afterLines]
									} else {
										// Global replacement
										const fullContent = lines.join("\n")
										const modifiedContent = fullContent.replace(searchPattern, op.replace)
										lines = modifiedContent.split("\n")
									}
								}

								const newContent = lines.join("\n")

								this.consecutiveMistakeCount = 0

								// Show diff preview
								const diff = formatResponse.createPrettyPatch(relPath, fileContent, newContent)

								if (!diff) {
									pushToolResult(`No changes needed for '${relPath}'`)
									break
								}

								await this.diffViewProvider.open(relPath)
								await this.diffViewProvider.update(newContent, true)
								this.diffViewProvider.scrollToFirstDiff()

								const completeMessage = JSON.stringify({
									...sharedMessageProps,
									diff: diff,
								} satisfies ClineSayTool)

								const didApprove = await askApproval("tool", completeMessage)
								if (!didApprove) {
									await this.diffViewProvider.revertChanges() // This likely handles closing the diff view
									break
								}

								const { newProblemsMessage, userEdits, finalContent } =
									await this.diffViewProvider.saveChanges()
								this.didEditFile = true // used to determine if we should wait for busy terminal to update before sending api request
								if (userEdits) {
									await this.say(
										"user_feedback_diff",
										JSON.stringify({
											tool: fileExists ? "editedExistingFile" : "newFileCreated",
											path: getReadablePath(this.cwd, relPath),
											diff: userEdits,
										} satisfies ClineSayTool),
									)
									pushToolResult(
										`The user made the following updates to your content:\n\n${userEdits}\n\n` +
											`The updated content, which includes both your original modifications and the user's edits, has been successfully saved to ${relPath.toPosix()}. Here is the full, updated content of the file, including line numbers:\n\n` +
											`<final_file_content path="${relPath.toPosix()}">\n${addLineNumbers(finalContent || "")}\n</final_file_content>\n\n` +
											`Please note:\n` +
											`1. You do not need to re-write the file with these changes, as they have already been applied.\n` +
											`2. Proceed with the task using this updated file content as the new baseline.\n` +
											`3. If the user's edits have addressed part of the task or changed the requirements, adjust your approach accordingly.` +
											`${newProblemsMessage}`,
									)
								} else {
									pushToolResult(
										`Changes successfully applied to ${relPath.toPosix()}:\n\n${newProblemsMessage}`,
									)
								}
								await this.diffViewProvider.reset()
								break
							}
						} catch (error) {
							await handleError("applying search and replace", error)
							await this.diffViewProvider.reset()
							break
						}
					}

					case "read_file": {
						const relPath: string | undefined = block.params.path
						const startLineStr: string | undefined = block.params.start_line
						const endLineStr: string | undefined = block.params.end_line
						const sharedMessageProps: ClineSayTool = {
							tool: "readFile",
							path: getReadablePath(this.cwd, removeClosingTag("path", relPath)),
						}
						try {
							if (block.partial) {
								const partialMessage = JSON.stringify({
									...sharedMessageProps,
									content: undefined,
								} satisfies ClineSayTool)
								await this.ask("tool", partialMessage, block.partial).catch(() => {})
								break
							} else {
								if (!relPath) {
									this.consecutiveMistakeCount++
									pushToolResult(await this.sayAndCreateMissingParamError("read_file", "path"))
									break
								}

								// Check if we're doing a line range read
								let isRangeRead = false
								let startLine: number | undefined = undefined
								let endLine: number | undefined = undefined

								// Check if we have either range parameter
								if (startLineStr || endLineStr) {
									isRangeRead = true
								}

								// Parse start_line if provided
								if (startLineStr) {
									startLine = parseInt(startLineStr)
									if (isNaN(startLine)) {
										// Invalid start_line
										this.consecutiveMistakeCount++
										await this.say("error", `Failed to parse start_line: ${startLineStr}`)
										pushToolResult(formatResponse.toolError("Invalid start_line value"))
										break
									}
									startLine -= 1 // Convert to 0-based index
								}

								// Parse end_line if provided
								if (endLineStr) {
									endLine = parseInt(endLineStr)

									if (isNaN(endLine)) {
										// Invalid end_line
										this.consecutiveMistakeCount++
										await this.say("error", `Failed to parse end_line: ${endLineStr}`)
										pushToolResult(formatResponse.toolError("Invalid end_line value"))
										break
									}

									// Convert to 0-based index
									endLine -= 1
								}

								const accessAllowed = this.rooIgnoreController?.validateAccess(relPath)
								if (!accessAllowed) {
									await this.say("rooignore_error", relPath)
									pushToolResult(formatResponse.toolError(formatResponse.rooIgnoreError(relPath)))

									break
								}

								this.consecutiveMistakeCount = 0
								const absolutePath = path.resolve(this.cwd, relPath)
								const completeMessage = JSON.stringify({
									...sharedMessageProps,
									content: absolutePath,
								} satisfies ClineSayTool)

								const didApprove = await askApproval("tool", completeMessage)
								if (!didApprove) {
									break
								}

								// Get the maxReadFileLine setting
								const { maxReadFileLine } = (await this.providerRef.deref()?.getState()) ?? {}

								// Count total lines in the file
								let totalLines = 0
								try {
									totalLines = await countFileLines(absolutePath)
								} catch (error) {
									console.error(`Error counting lines in file ${absolutePath}:`, error)
								}

								// now execute the tool like normal
								let content: string
								let isFileTruncated = false
								let sourceCodeDef = ""

								const isBinary = await isBinaryFile(absolutePath).catch(() => false)
								const autoTruncate = block.params.auto_truncate === "true"

								if (isRangeRead) {
									if (startLine === undefined) {
										content = addLineNumbers(await readLines(absolutePath, endLine, startLine))
									} else {
										content = addLineNumbers(
											await readLines(absolutePath, endLine, startLine),
											startLine + 1,
										)
									}
								} else if (autoTruncate && !isBinary && totalLines > maxReadFileLine) {
									// If file is too large, only read the first maxReadFileLine lines
									isFileTruncated = true

									const res = await Promise.all([
										maxReadFileLine > 0 ? readLines(absolutePath, maxReadFileLine - 1, 0) : "",
										parseSourceCodeDefinitionsForFile(absolutePath, this.rooIgnoreController),
									])

									content = res[0].length > 0 ? addLineNumbers(res[0]) : ""
									const result = res[1]
									if (result) {
										sourceCodeDef = `\n\n${result}`
									}
								} else {
									// Read entire file
									content = await extractTextFromFile(absolutePath)
								}

								// Add truncation notice if applicable
								if (isFileTruncated) {
									content += `\n\n[File truncated: showing ${maxReadFileLine} of ${totalLines} total lines. Use start_line and end_line or set auto_truncate to false if you need to read more.].${sourceCodeDef}`
								}

								pushToolResult(content)
								break
							}
						} catch (error) {
							await handleError("reading file", error)
							break
						}
					}

					case "list_files": {
						const relDirPath: string | undefined = block.params.path
						const recursiveRaw: string | undefined = block.params.recursive
						const recursive = recursiveRaw?.toLowerCase() === "true"
						const sharedMessageProps: ClineSayTool = {
							tool: !recursive ? "listFilesTopLevel" : "listFilesRecursive",
							path: getReadablePath(this.cwd, removeClosingTag("path", relDirPath)),
						}
						try {
							if (block.partial) {
								const partialMessage = JSON.stringify({
									...sharedMessageProps,
									content: "",
								} satisfies ClineSayTool)
								await this.ask("tool", partialMessage, block.partial).catch(() => {})
								break
							} else {
								if (!relDirPath) {
									this.consecutiveMistakeCount++
									pushToolResult(await this.sayAndCreateMissingParamError("list_files", "path"))
									break
								}
								this.consecutiveMistakeCount = 0
								const absolutePath = path.resolve(this.cwd, relDirPath)
								const [files, didHitLimit] = await listFiles(absolutePath, recursive, 200)
								const { showRooIgnoredFiles } = (await this.providerRef.deref()?.getState()) ?? {}
								const result = formatResponse.formatFilesList(
									absolutePath,
									files,
									didHitLimit,
									this.rooIgnoreController,
									showRooIgnoredFiles ?? true,
								)
								const completeMessage = JSON.stringify({
									...sharedMessageProps,
									content: result,
								} satisfies ClineSayTool)
								const didApprove = await askApproval("tool", completeMessage)
								if (!didApprove) {
									break
								}
								pushToolResult(result)
								break
							}
						} catch (error) {
							await handleError("listing files", error)
							break
						}
					}
					case "list_code_definition_names": {
						const relDirPath: string | undefined = block.params.path
						const sharedMessageProps: ClineSayTool = {
							tool: "listCodeDefinitionNames",
							path: getReadablePath(this.cwd, removeClosingTag("path", relDirPath)),
						}
						try {
							if (block.partial) {
								const partialMessage = JSON.stringify({
									...sharedMessageProps,
									content: "",
								} satisfies ClineSayTool)
								await this.ask("tool", partialMessage, block.partial).catch(() => {})
								break
							} else {
								if (!relDirPath) {
									this.consecutiveMistakeCount++
									pushToolResult(
										await this.sayAndCreateMissingParamError("list_code_definition_names", "path"),
									)
									break
								}
								this.consecutiveMistakeCount = 0
								const absolutePath = path.resolve(this.cwd, relDirPath)
								const result = await parseSourceCodeForDefinitionsTopLevel(
									absolutePath,
									this.rooIgnoreController,
								)
								const completeMessage = JSON.stringify({
									...sharedMessageProps,
									content: result,
								} satisfies ClineSayTool)
								const didApprove = await askApproval("tool", completeMessage)
								if (!didApprove) {
									break
								}
								pushToolResult(result)
								break
							}
						} catch (error) {
							await handleError("parsing source code definitions", error)
							break
						}
					}
					case "search_files": {
						const relDirPath: string | undefined = block.params.path
						const regex: string | undefined = block.params.regex
						const filePattern: string | undefined = block.params.file_pattern
						const sharedMessageProps: ClineSayTool = {
							tool: "searchFiles",
							path: getReadablePath(this.cwd, removeClosingTag("path", relDirPath)),
							regex: removeClosingTag("regex", regex),
							filePattern: removeClosingTag("file_pattern", filePattern),
						}
						try {
							if (block.partial) {
								const partialMessage = JSON.stringify({
									...sharedMessageProps,
									content: "",
								} satisfies ClineSayTool)
								await this.ask("tool", partialMessage, block.partial).catch(() => {})
								break
							} else {
								if (!relDirPath) {
									this.consecutiveMistakeCount++
									pushToolResult(await this.sayAndCreateMissingParamError("search_files", "path"))
									break
								}
								if (!regex) {
									this.consecutiveMistakeCount++
									pushToolResult(await this.sayAndCreateMissingParamError("search_files", "regex"))
									break
								}
								this.consecutiveMistakeCount = 0
								const absolutePath = path.resolve(this.cwd, relDirPath)
								const results = await regexSearchFiles(
									this.cwd,
									absolutePath,
									regex,
									filePattern,
									this.rooIgnoreController,
								)
								const completeMessage = JSON.stringify({
									...sharedMessageProps,
									content: results,
								} satisfies ClineSayTool)
								const didApprove = await askApproval("tool", completeMessage)
								if (!didApprove) {
									break
								}
								pushToolResult(results)
								break
							}
						} catch (error) {
							await handleError("searching files", error)
							break
						}
					}
					case "browser_action": {
						const action: BrowserAction | undefined = block.params.action as BrowserAction
						const url: string | undefined = block.params.url
						const coordinate: string | undefined = block.params.coordinate
						const text: string | undefined = block.params.text
						if (!action || !browserActions.includes(action)) {
							// checking for action to ensure it is complete and valid
							if (!block.partial) {
								// if the block is complete and we don't have a valid action this is a mistake
								this.consecutiveMistakeCount++
								pushToolResult(await this.sayAndCreateMissingParamError("browser_action", "action"))
								await this.browserSession.closeBrowser()
							}
							break
						}

						try {
							if (block.partial) {
								if (action === "launch") {
									await this.ask(
										"browser_action_launch",
										removeClosingTag("url", url),
										block.partial,
									).catch(() => {})
								} else {
									await this.say(
										"browser_action",
										JSON.stringify({
											action: action as BrowserAction,
											coordinate: removeClosingTag("coordinate", coordinate),
											text: removeClosingTag("text", text),
										} satisfies ClineSayBrowserAction),
										undefined,
										block.partial,
									)
								}
								break
							} else {
								let browserActionResult: BrowserActionResult
								if (action === "launch") {
									if (!url) {
										this.consecutiveMistakeCount++
										pushToolResult(
											await this.sayAndCreateMissingParamError("browser_action", "url"),
										)
										await this.browserSession.closeBrowser()
										break
									}
									this.consecutiveMistakeCount = 0
									const didApprove = await askApproval("browser_action_launch", url)
									if (!didApprove) {
										break
									}

									// NOTE: it's okay that we call this message since the partial inspect_site is finished streaming. The only scenario we have to avoid is sending messages WHILE a partial message exists at the end of the messages array. For example the api_req_finished message would interfere with the partial message, so we needed to remove that.
									// await this.say("inspect_site_result", "") // no result, starts the loading spinner waiting for result
									await this.say("browser_action_result", "") // starts loading spinner

									await this.browserSession.launchBrowser()
									browserActionResult = await this.browserSession.navigateToUrl(url)
								} else {
									if (action === "click") {
										if (!coordinate) {
											this.consecutiveMistakeCount++
											pushToolResult(
												await this.sayAndCreateMissingParamError(
													"browser_action",
													"coordinate",
												),
											)
											await this.browserSession.closeBrowser()
											break // can't be within an inner switch
										}
									}
									if (action === "type") {
										if (!text) {
											this.consecutiveMistakeCount++
											pushToolResult(
												await this.sayAndCreateMissingParamError("browser_action", "text"),
											)
											await this.browserSession.closeBrowser()
											break
										}
									}
									this.consecutiveMistakeCount = 0
									await this.say(
										"browser_action",
										JSON.stringify({
											action: action as BrowserAction,
											coordinate,
											text,
										} satisfies ClineSayBrowserAction),
										undefined,
										false,
									)
									switch (action) {
										case "click":
											browserActionResult = await this.browserSession.click(coordinate!)
											break
										case "type":
											browserActionResult = await this.browserSession.type(text!)
											break
										case "scroll_down":
											browserActionResult = await this.browserSession.scrollDown()
											break
										case "scroll_up":
											browserActionResult = await this.browserSession.scrollUp()
											break
										case "close":
											browserActionResult = await this.browserSession.closeBrowser()
											break
									}
								}

								switch (action) {
									case "launch":
									case "click":
									case "type":
									case "scroll_down":
									case "scroll_up":
										await this.say("browser_action_result", JSON.stringify(browserActionResult))
										pushToolResult(
											formatResponse.toolResult(
												`The browser action has been executed. The console logs and screenshot have been captured for your analysis.\n\nConsole logs:\n${
													browserActionResult.logs || "(No new logs)"
												}\n\n(REMEMBER: if you need to proceed to using non-\`browser_action\` tools or launch a new browser, you MUST first close this browser. For example, if after analyzing the logs and screenshot you need to edit a file, you must first close the browser before you can use the write_to_file tool.)`,
												browserActionResult.screenshot ? [browserActionResult.screenshot] : [],
											),
										)
										break
									case "close":
										pushToolResult(
											formatResponse.toolResult(
												`The browser has been closed. You may now proceed to using other tools.`,
											),
										)
										break
								}
								break
							}
						} catch (error) {
							await this.browserSession.closeBrowser() // if any error occurs, the browser session is terminated
							await handleError("executing browser action", error)
							break
						}
					}
					case "execute_command": {
						const command: string | undefined = block.params.command
						const customCwd: string | undefined = block.params.cwd
						try {
							if (block.partial) {
								await this.ask("command", removeClosingTag("command", command), block.partial).catch(
									() => {},
								)
								break
							} else {
								if (!command) {
									this.consecutiveMistakeCount++
									pushToolResult(
										await this.sayAndCreateMissingParamError("execute_command", "command"),
									)
									break
								}

								const ignoredFileAttemptedToAccess = this.rooIgnoreController?.validateCommand(command)
								if (ignoredFileAttemptedToAccess) {
									await this.say("rooignore_error", ignoredFileAttemptedToAccess)
									pushToolResult(
										formatResponse.toolError(
											formatResponse.rooIgnoreError(ignoredFileAttemptedToAccess),
										),
									)

									break
								}

								this.consecutiveMistakeCount = 0

								const didApprove = await askApproval("command", command)
								if (!didApprove) {
									break
								}
								const [userRejected, result] = await this.executeCommandTool(command, customCwd)
								if (userRejected) {
									this.didRejectTool = true
								}
								pushToolResult(result)
								break
							}
						} catch (error) {
							await handleError("executing command", error)
							break
						}
					}
					case "use_mcp_tool": {
						const server_name: string | undefined = block.params.server_name
						const tool_name: string | undefined = block.params.tool_name
						const mcp_arguments: string | undefined = block.params.arguments
						try {
							if (block.partial) {
								const partialMessage = JSON.stringify({
									type: "use_mcp_tool",
									serverName: removeClosingTag("server_name", server_name),
									toolName: removeClosingTag("tool_name", tool_name),
									arguments: removeClosingTag("arguments", mcp_arguments),
								} satisfies ClineAskUseMcpServer)
								await this.ask("use_mcp_server", partialMessage, block.partial).catch(() => {})
								break
							} else {
								if (!server_name) {
									this.consecutiveMistakeCount++
									pushToolResult(
										await this.sayAndCreateMissingParamError("use_mcp_tool", "server_name"),
									)
									break
								}
								if (!tool_name) {
									this.consecutiveMistakeCount++
									pushToolResult(
										await this.sayAndCreateMissingParamError("use_mcp_tool", "tool_name"),
									)
									break
								}
								// arguments are optional, but if they are provided they must be valid JSON
								// if (!mcp_arguments) {
								// 	this.consecutiveMistakeCount++
								// 	pushToolResult(await this.sayAndCreateMissingParamError("use_mcp_tool", "arguments"))
								// 	break
								// }
								let parsedArguments: Record<string, unknown> | undefined
								if (mcp_arguments) {
									try {
										parsedArguments = JSON.parse(mcp_arguments)
									} catch (error) {
										this.consecutiveMistakeCount++
										await this.say(
											"error",
											`Kilo Code tried to use ${tool_name} with an invalid JSON argument. Retrying...`,
										)
										pushToolResult(
											formatResponse.toolError(
												formatResponse.invalidMcpToolArgumentError(server_name, tool_name),
											),
										)
										break
									}
								}
								this.consecutiveMistakeCount = 0
								const completeMessage = JSON.stringify({
									type: "use_mcp_tool",
									serverName: server_name,
									toolName: tool_name,
									arguments: mcp_arguments,
								} satisfies ClineAskUseMcpServer)
								const didApprove = await askApproval("use_mcp_server", completeMessage)
								if (!didApprove) {
									break
								}
								// now execute the tool
								await this.say("mcp_server_request_started") // same as browser_action_result
								const toolResult = await this.providerRef
									.deref()
									?.getMcpHub()
									?.callTool(server_name, tool_name, parsedArguments)

								// TODO: add progress indicator and ability to parse images and non-text responses
								const toolResultPretty =
									(toolResult?.isError ? "Error:\n" : "") +
										toolResult?.content
											.map((item) => {
												if (item.type === "text") {
													return item.text
												}
												if (item.type === "resource") {
													const { blob, ...rest } = item.resource
													return JSON.stringify(rest, null, 2)
												}
												return ""
											})
											.filter(Boolean)
											.join("\n\n") || "(No response)"
								await this.say("mcp_server_response", toolResultPretty)
								pushToolResult(formatResponse.toolResult(toolResultPretty))
								break
							}
						} catch (error) {
							await handleError("executing MCP tool", error)
							break
						}
					}
					case "access_mcp_resource": {
						const server_name: string | undefined = block.params.server_name
						const uri: string | undefined = block.params.uri
						try {
							if (block.partial) {
								const partialMessage = JSON.stringify({
									type: "access_mcp_resource",
									serverName: removeClosingTag("server_name", server_name),
									uri: removeClosingTag("uri", uri),
								} satisfies ClineAskUseMcpServer)
								await this.ask("use_mcp_server", partialMessage, block.partial).catch(() => {})
								break
							} else {
								if (!server_name) {
									this.consecutiveMistakeCount++
									pushToolResult(
										await this.sayAndCreateMissingParamError("access_mcp_resource", "server_name"),
									)
									break
								}
								if (!uri) {
									this.consecutiveMistakeCount++
									pushToolResult(
										await this.sayAndCreateMissingParamError("access_mcp_resource", "uri"),
									)
									break
								}
								this.consecutiveMistakeCount = 0
								const completeMessage = JSON.stringify({
									type: "access_mcp_resource",
									serverName: server_name,
									uri,
								} satisfies ClineAskUseMcpServer)
								const didApprove = await askApproval("use_mcp_server", completeMessage)
								if (!didApprove) {
									break
								}
								// now execute the tool
								await this.say("mcp_server_request_started")
								const resourceResult = await this.providerRef
									.deref()
									?.getMcpHub()
									?.readResource(server_name, uri)
								const resourceResultPretty =
									resourceResult?.contents
										.map((item) => {
											if (item.text) {
												return item.text
											}
											return ""
										})
										.filter(Boolean)
										.join("\n\n") || "(Empty response)"
								await this.say("mcp_server_response", resourceResultPretty)
								pushToolResult(formatResponse.toolResult(resourceResultPretty))
								break
							}
						} catch (error) {
							await handleError("accessing MCP resource", error)
							break
						}
					}
					case "ask_followup_question": {
						const question: string | undefined = block.params.question
						const follow_up: string | undefined = block.params.follow_up
						try {
							if (block.partial) {
								await this.ask("followup", removeClosingTag("question", question), block.partial).catch(
									() => {},
								)
								break
							} else {
								if (!question) {
									this.consecutiveMistakeCount++
									pushToolResult(
										await this.sayAndCreateMissingParamError("ask_followup_question", "question"),
									)
									break
								}

								type Suggest = {
									answer: string
								}

								let follow_up_json = {
									question,
									suggest: [] as Suggest[],
								}

								if (follow_up) {
									let parsedSuggest: {
										suggest: Suggest[] | Suggest
									}

									try {
										parsedSuggest = parseXml(follow_up, ["suggest"]) as {
											suggest: Suggest[] | Suggest
										}
									} catch (error) {
										this.consecutiveMistakeCount++
										await this.say("error", `Failed to parse operations: ${error.message}`)
										pushToolResult(formatResponse.toolError("Invalid operations xml format"))
										break
									}

									const normalizedSuggest = Array.isArray(parsedSuggest?.suggest)
										? parsedSuggest.suggest
										: [parsedSuggest?.suggest].filter((sug): sug is Suggest => sug !== undefined)

									follow_up_json.suggest = normalizedSuggest
								}

								this.consecutiveMistakeCount = 0

								const { text, images } = await this.ask(
									"followup",
									JSON.stringify(follow_up_json),
									false,
								)
								await this.say("user_feedback", text ?? "", images)
								pushToolResult(formatResponse.toolResult(`<answer>\n${text}\n</answer>`, images))
								break
							}
						} catch (error) {
							await handleError("asking question", error)
							break
						}
					}
					case "switch_mode": {
						const mode_slug: string | undefined = block.params.mode_slug
						const reason: string | undefined = block.params.reason
						try {
							if (block.partial) {
								const partialMessage = JSON.stringify({
									tool: "switchMode",
									mode: removeClosingTag("mode_slug", mode_slug),
									reason: removeClosingTag("reason", reason),
								})
								await this.ask("tool", partialMessage, block.partial).catch(() => {})
								break
							} else {
								if (!mode_slug) {
									this.consecutiveMistakeCount++
									pushToolResult(await this.sayAndCreateMissingParamError("switch_mode", "mode_slug"))
									break
								}
								this.consecutiveMistakeCount = 0

								// Verify the mode exists
								const targetMode = getModeBySlug(
									mode_slug,
									(await this.providerRef.deref()?.getState())?.customModes,
								)
								if (!targetMode) {
									pushToolResult(formatResponse.toolError(`Invalid mode: ${mode_slug}`))
									break
								}

								// Check if already in requested mode
								const currentMode =
									(await this.providerRef.deref()?.getState())?.mode ?? defaultModeSlug
								if (currentMode === mode_slug) {
									pushToolResult(`Already in ${targetMode.name} mode.`)
									break
								}

								const completeMessage = JSON.stringify({
									tool: "switchMode",
									mode: mode_slug,
									reason,
								})

								const didApprove = await askApproval("tool", completeMessage)
								if (!didApprove) {
									break
								}

								// Switch the mode using shared handler
								await this.providerRef.deref()?.handleModeSwitch(mode_slug)
								pushToolResult(
									`Successfully switched from ${getModeBySlug(currentMode)?.name ?? currentMode} mode to ${
										targetMode.name
									} mode${reason ? ` because: ${reason}` : ""}.`,
								)
								await delay(500) // delay to allow mode change to take effect before next tool is executed
								break
							}
						} catch (error) {
							await handleError("switching mode", error)
							break
						}
					}

					case "new_task": {
						const mode: string | undefined = block.params.mode
						const message: string | undefined = block.params.message
						try {
							if (block.partial) {
								const partialMessage = JSON.stringify({
									tool: "newTask",
									mode: removeClosingTag("mode", mode),
									message: removeClosingTag("message", message),
								})
								await this.ask("tool", partialMessage, block.partial).catch(() => {})
								break
							} else {
								if (!mode) {
									this.consecutiveMistakeCount++
									pushToolResult(await this.sayAndCreateMissingParamError("new_task", "mode"))
									break
								}
								if (!message) {
									this.consecutiveMistakeCount++
									pushToolResult(await this.sayAndCreateMissingParamError("new_task", "message"))
									break
								}
								this.consecutiveMistakeCount = 0

								// Verify the mode exists
								const targetMode = getModeBySlug(
									mode,
									(await this.providerRef.deref()?.getState())?.customModes,
								)
								if (!targetMode) {
									pushToolResult(formatResponse.toolError(`Invalid mode: ${mode}`))
									break
								}

								const toolMessage = JSON.stringify({
									tool: "newTask",
									mode: targetMode.name,
									content: message,
								})
								const didApprove = await askApproval("tool", toolMessage)

								if (!didApprove) {
									break
								}

								const provider = this.providerRef.deref()

								if (!provider) {
									break
								}

								// Preserve the current mode so we can resume with it later.
								this.pausedModeSlug = (await provider.getState()).mode ?? defaultModeSlug

								// Switch mode first, then create new task instance.
								await provider.handleModeSwitch(mode)

								// Delay to allow mode change to take effect before next tool is executed.
								await delay(500)

								const newCline = await provider.initClineWithTask(message, undefined, this)
								this.emit("taskSpawned", newCline.taskId)

								pushToolResult(
									`Successfully created new task in ${targetMode.name} mode with message: ${message}`,
								)

								// Set the isPaused flag to true so the parent
								// task can wait for the sub-task to finish.
								this.isPaused = true
								this.emit("taskPaused")

								break
							}
						} catch (error) {
							await handleError("creating new task", error)
							break
						}
					}

					case "attempt_completion": {
						const result: string | undefined = block.params.result
						const command: string | undefined = block.params.command
						try {
							const lastMessage = this.clineMessages.at(-1)
							if (block.partial) {
								if (command) {
									// the attempt_completion text is done, now we're getting command
									// remove the previous partial attempt_completion ask, replace with say, post state to webview, then stream command

									// const secondLastMessage = this.clineMessages.at(-2)
									if (lastMessage && lastMessage.ask === "command") {
										// update command
										await this.ask(
											"command",
											removeClosingTag("command", command),
											block.partial,
										).catch(() => {})
									} else {
										// last message is completion_result
										// we have command string, which means we have the result as well, so finish it (doesnt have to exist yet)
										await this.say(
											"completion_result",
											removeClosingTag("result", result),
											undefined,
											false,
										)

										await this.ask(
											"command",
											removeClosingTag("command", command),
											block.partial,
										).catch(() => {})
									}
								} else {
									// no command, still outputting partial result
									await this.say(
										"completion_result",
										removeClosingTag("result", result),
										undefined,
										block.partial,
									)
								}
								break
							} else {
								if (!result) {
									this.consecutiveMistakeCount++
									pushToolResult(
										await this.sayAndCreateMissingParamError("attempt_completion", "result"),
									)
									break
								}

								this.consecutiveMistakeCount = 0

								let commandResult: ToolResponse | undefined

								if (command) {
									if (lastMessage && lastMessage.ask !== "command") {
										// Haven't sent a command message yet so
										// first send completion_result then command.
										await this.say("completion_result", result, undefined, false)
									}

									// Complete command message.
									const didApprove = await askApproval("command", command)

									if (!didApprove) {
										break
									}

									const [userRejected, execCommandResult] = await this.executeCommandTool(command!)

									if (userRejected) {
										this.didRejectTool = true
										pushToolResult(execCommandResult)
										break
									}

									// User didn't reject, but the command may have output.
									commandResult = execCommandResult
								} else {
									await this.say("completion_result", result, undefined, false)
								}

								this.emit("taskCompleted", this.taskId, this.getTokenUsage())

								if (this.parentTask) {
									const didApprove = await askFinishSubTaskApproval()

									if (!didApprove) {
										break
									}

									// tell the provider to remove the current subtask and resume the previous task in the stack
									await this.providerRef.deref()?.finishSubTask(`Task complete: ${lastMessage?.text}`)
									break
								}

								// We already sent completion_result says, an
								// empty string asks relinquishes control over
								// button and field.
								const { response, text, images } = await this.ask("completion_result", "", false)

								// Signals to recursive loop to stop (for now
								// this never happens since yesButtonClicked
								// will trigger a new task).
								if (response === "yesButtonClicked") {
									pushToolResult("")
									break
								}

								await this.say("user_feedback", text ?? "", images)
								const toolResults: (Anthropic.TextBlockParam | Anthropic.ImageBlockParam)[] = []

								if (commandResult) {
									if (typeof commandResult === "string") {
										toolResults.push({ type: "text", text: commandResult })
									} else if (Array.isArray(commandResult)) {
										toolResults.push(...commandResult)
									}
								}

								toolResults.push({
									type: "text",
									text: `The user has provided feedback on the results. Consider their input to continue the task, and then attempt completion again.\n<feedback>\n${text}\n</feedback>`,
								})

								toolResults.push(...formatResponse.imageBlocks(images))

								this.userMessageContent.push({
									type: "text",
									text: `${toolDescription()} Result:`,
								})

								this.userMessageContent.push(...toolResults)
								break
							}
						} catch (error) {
							await handleError("inspecting site", error)
							break
						}
					}
=======
>>>>>>> 0949556b
				}

				break
		}

		if (isCheckpointPossible) {
			this.checkpointSave()
		}

		/*
		Seeing out of bounds is fine, it means that the next too call is being built up and ready to add to assistantMessageContent to present.
		When you see the UI inactive during this, it means that a tool is breaking without presenting any UI. For example the write_to_file tool was breaking when relpath was undefined, and for invalid relpath it never presented UI.
		*/
		this.presentAssistantMessageLocked = false // this needs to be placed here, if not then calling this.presentAssistantMessage below would fail (sometimes) since it's locked
		// NOTE: when tool is rejected, iterator stream is interrupted and it waits for userMessageContentReady to be true. Future calls to present will skip execution since didRejectTool and iterate until contentIndex is set to message length and it sets userMessageContentReady to true itself (instead of preemptively doing it in iterator)
		if (!block.partial || this.didRejectTool || this.didAlreadyUseTool) {
			// block is finished streaming and executing
			if (this.currentStreamingContentIndex === this.assistantMessageContent.length - 1) {
				// its okay that we increment if !didCompleteReadingStream, it'll just return bc out of bounds and as streaming continues it will call presentAssitantMessage if a new block is ready. if streaming is finished then we set userMessageContentReady to true when out of bounds. This gracefully allows the stream to continue on and all potential content blocks be presented.
				// last block is complete and it is finished executing
				this.userMessageContentReady = true // will allow pwaitfor to continue
			}

			// call next block if it exists (if not then read stream will call it when its ready)
			this.currentStreamingContentIndex++ // need to increment regardless, so when read stream calls this function again it will be streaming the next block

			if (this.currentStreamingContentIndex < this.assistantMessageContent.length) {
				// there are already more content blocks to stream, so we'll call this function ourselves
				// await this.presentAssistantContent()

				this.presentAssistantMessage()
				return
			}
		}
		// block is partial, but the read stream may have finished
		if (this.presentAssistantMessageHasPendingUpdates) {
			this.presentAssistantMessage()
		}
	}

	// Used when a sub-task is launched and the parent task is waiting for it to
	// finish.
	// TBD: The 1s should be added to the settings, also should add a timeout to
	// prevent infinite waiting.
	async waitForResume() {
		await new Promise<void>((resolve) => {
			this.pauseInterval = setInterval(() => {
				if (!this.isPaused) {
					clearInterval(this.pauseInterval)
					this.pauseInterval = undefined
					resolve()
				}
			}, 1000)
		})
	}

	async recursivelyMakeClineRequests(
		userContent: UserContent,
		includeFileDetails: boolean = false,
	): Promise<boolean> {
		if (this.abort) {
			throw new Error(`[Cline#recursivelyMakeClineRequests] task ${this.taskId}.${this.instanceId} aborted`)
		}

		if (this.consecutiveMistakeCount >= 3) {
			const { response, text, images } = await this.ask(
				"mistake_limit_reached",
				this.api.getModel().id.includes("claude")
					? `This may indicate a failure in his thought process or inability to use a tool properly, which can be mitigated with some user guidance (e.g. "Try breaking down the task into smaller steps").`
					: "Kilo Code uses complex prompts and iterative task execution that may be challenging for less capable models. For best results, it's recommended to use Claude 3.7 Sonnet for its advanced agentic coding capabilities.",
			)

			if (response === "messageResponse") {
				userContent.push(
					...[
						{
							type: "text",
							text: formatResponse.tooManyMistakes(text),
						} as Anthropic.Messages.TextBlockParam,
						...formatResponse.imageBlocks(images),
					],
				)
			}
			this.consecutiveMistakeCount = 0
		}

		// Get previous api req's index to check token usage and determine if we
		// need to truncate conversation history.
		const previousApiReqIndex = findLastIndex(this.clineMessages, (m) => m.say === "api_req_started")

		// In this Cline request loop, we need to check if this task instance
		// has been asked to wait for a subtask to finish before continuing.
		const provider = this.providerRef.deref()

		if (this.isPaused && provider) {
			provider.log(`[subtasks] paused ${this.taskId}.${this.instanceId}`)
			await this.waitForResume()
			provider.log(`[subtasks] resumed ${this.taskId}.${this.instanceId}`)
			const currentMode = (await provider.getState())?.mode ?? defaultModeSlug

			if (currentMode !== this.pausedModeSlug) {
				// The mode has changed, we need to switch back to the paused mode.
				await provider.handleModeSwitch(this.pausedModeSlug)

				// Delay to allow mode change to take effect before next tool is executed.
				await delay(500)

				provider.log(
					`[subtasks] task ${this.taskId}.${this.instanceId} has switched back to '${this.pausedModeSlug}' from '${currentMode}'`,
				)
			}
		}

		// Getting verbose details is an expensive operation, it uses globby to
		// top-down build file structure of project which for large projects can
		// take a few seconds. For the best UX we show a placeholder api_req_started
		// message with a loading spinner as this happens.
		await this.say(
			"api_req_started",
			JSON.stringify({
				request:
					userContent.map((block) => formatContentBlockToMarkdown(block)).join("\n\n") + "\n\nLoading...",
			}),
		)

		const [parsedUserContent, environmentDetails] = await this.loadContext(userContent, includeFileDetails)
		userContent = parsedUserContent
		// add environment details as its own text block, separate from tool results
		userContent.push({ type: "text", text: environmentDetails })

		await this.addToApiConversationHistory({ role: "user", content: userContent })

		// since we sent off a placeholder api_req_started message to update the webview while waiting to actually start the API request (to load potential details for example), we need to update the text of that message
		const lastApiReqIndex = findLastIndex(this.clineMessages, (m) => m.say === "api_req_started")

		this.clineMessages[lastApiReqIndex].text = JSON.stringify({
			request: userContent.map((block) => formatContentBlockToMarkdown(block)).join("\n\n"),
		} satisfies ClineApiReqInfo)

		await this.saveClineMessages()
		await this.providerRef.deref()?.postStateToWebview()

		try {
			let cacheWriteTokens = 0
			let cacheReadTokens = 0
			let inputTokens = 0
			let outputTokens = 0
			let totalCost: number | undefined

			// update api_req_started. we can't use api_req_finished anymore since it's a unique case where it could come after a streaming message (ie in the middle of being updated or executed)
			// fortunately api_req_finished was always parsed out for the gui anyways, so it remains solely for legacy purposes to keep track of prices in tasks from history
			// (it's worth removing a few months from now)
			const updateApiReqMsg = (cancelReason?: ClineApiReqCancelReason, streamingFailedMessage?: string) => {
				this.clineMessages[lastApiReqIndex].text = JSON.stringify({
					...JSON.parse(this.clineMessages[lastApiReqIndex].text || "{}"),
					tokensIn: inputTokens,
					tokensOut: outputTokens,
					cacheWrites: cacheWriteTokens,
					cacheReads: cacheReadTokens,
					cost:
						totalCost ??
						calculateApiCostAnthropic(
							this.api.getModel().info,
							inputTokens,
							outputTokens,
							cacheWriteTokens,
							cacheReadTokens,
						),
					cancelReason,
					streamingFailedMessage,
				} satisfies ClineApiReqInfo)
			}

			const abortStream = async (cancelReason: ClineApiReqCancelReason, streamingFailedMessage?: string) => {
				if (this.diffViewProvider.isEditing) {
					await this.diffViewProvider.revertChanges() // closes diff view
				}

				// if last message is a partial we need to update and save it
				const lastMessage = this.clineMessages.at(-1)

				if (lastMessage && lastMessage.partial) {
					// lastMessage.ts = Date.now() DO NOT update ts since it is used as a key for virtuoso list
					lastMessage.partial = false
					// instead of streaming partialMessage events, we do a save and post like normal to persist to disk
					console.log("updating partial message", lastMessage)
					// await this.saveClineMessages()
				}

				// Let assistant know their response was interrupted for when task is resumed
				await this.addToApiConversationHistory({
					role: "assistant",
					content: [
						{
							type: "text",
							text:
								assistantMessage +
								`\n\n[${
									cancelReason === "streaming_failed"
										? "Response interrupted by API Error"
										: "Response interrupted by user"
								}]`,
						},
					],
				})

				// update api_req_started to have cancelled and cost, so that we can display the cost of the partial stream
				updateApiReqMsg(cancelReason, streamingFailedMessage)
				await this.saveClineMessages()

				// signals to provider that it can retrieve the saved messages from disk, as abortTask can not be awaited on in nature
				this.didFinishAbortingStream = true
			}

			// reset streaming state
			this.currentStreamingContentIndex = 0
			this.assistantMessageContent = []
			this.didCompleteReadingStream = false
			this.userMessageContent = []
			this.userMessageContentReady = false
			this.didRejectTool = false
			this.didAlreadyUseTool = false
			this.presentAssistantMessageLocked = false
			this.presentAssistantMessageHasPendingUpdates = false
			await this.diffViewProvider.reset()

			// Yields only if the first chunk is successful, otherwise will
			// allow the user to retry the request (most likely due to rate
			// limit error, which gets thrown on the first chunk).
			const stream = this.attemptApiRequest(previousApiReqIndex)
			let assistantMessage = ""
			let reasoningMessage = ""
			this.isStreaming = true

			try {
				for await (const chunk of stream) {
					if (!chunk) {
						// Sometimes chunk is undefined, no idea that can cause it, but this workaround seems to fix it.
						continue
					}

					switch (chunk.type) {
						case "reasoning":
							reasoningMessage += chunk.text
							await this.say("reasoning", reasoningMessage, undefined, true)
							break
						case "usage":
							inputTokens += chunk.inputTokens
							outputTokens += chunk.outputTokens
							cacheWriteTokens += chunk.cacheWriteTokens ?? 0
							cacheReadTokens += chunk.cacheReadTokens ?? 0
							totalCost = chunk.totalCost
							break
						case "text":
							assistantMessage += chunk.text
							// parse raw assistant message into content blocks
							const prevLength = this.assistantMessageContent.length
							this.assistantMessageContent = parseAssistantMessage(assistantMessage)
							if (this.assistantMessageContent.length > prevLength) {
								this.userMessageContentReady = false // new content we need to present, reset to false in case previous content set this to true
							}
							// present content to user
							this.presentAssistantMessage()
							break
					}

					if (this.abort) {
						console.log(`aborting stream, this.abandoned = ${this.abandoned}`)

						if (!this.abandoned) {
							// only need to gracefully abort if this instance isn't abandoned (sometimes openrouter stream hangs, in which case this would affect future instances of cline)
							await abortStream("user_cancelled")
						}

						break // aborts the stream
					}

					if (this.didRejectTool) {
						// userContent has a tool rejection, so interrupt the assistant's response to present the user's feedback
						assistantMessage += "\n\n[Response interrupted by user feedback]"
						// this.userMessageContentReady = true // instead of setting this premptively, we allow the present iterator to finish and set userMessageContentReady when its ready
						break
					}

					// PREV: we need to let the request finish for openrouter to get generation details
					// UPDATE: it's better UX to interrupt the request at the cost of the api cost not being retrieved
					if (this.didAlreadyUseTool) {
						assistantMessage +=
							"\n\n[Response interrupted by a tool use result. Only one tool may be used at a time and should be placed at the end of the message.]"
						break
					}
				}
			} catch (error) {
				// abandoned happens when extension is no longer waiting for the cline instance to finish aborting (error is thrown here when any function in the for loop throws due to this.abort)
				if (!this.abandoned) {
					this.abortTask() // if the stream failed, there's various states the task could be in (i.e. could have streamed some tools the user may have executed), so we just resort to replicating a cancel task

					await abortStream(
						"streaming_failed",
						error.message ?? JSON.stringify(serializeError(error), null, 2),
					)

					const history = await this.providerRef.deref()?.getTaskWithId(this.taskId)

					if (history) {
						await this.providerRef.deref()?.initClineWithHistoryItem(history.historyItem)
						// await this.providerRef.deref()?.postStateToWebview()
					}
				}
			} finally {
				this.isStreaming = false
			}

			// need to call here in case the stream was aborted
			if (this.abort || this.abandoned) {
				throw new Error(`[Cline#recursivelyMakeClineRequests] task ${this.taskId}.${this.instanceId} aborted`)
			}

			this.didCompleteReadingStream = true

			// set any blocks to be complete to allow presentAssistantMessage to finish and set userMessageContentReady to true
			// (could be a text block that had no subsequent tool uses, or a text block at the very end, or an invalid tool use, etc. whatever the case, presentAssistantMessage relies on these blocks either to be completed or the user to reject a block in order to proceed and eventually set userMessageContentReady to true)
			const partialBlocks = this.assistantMessageContent.filter((block) => block.partial)
			partialBlocks.forEach((block) => {
				block.partial = false
			})
			// this.assistantMessageContent.forEach((e) => (e.partial = false)) // cant just do this bc a tool could be in the middle of executing ()
			if (partialBlocks.length > 0) {
				this.presentAssistantMessage() // if there is content to update then it will complete and update this.userMessageContentReady to true, which we pwaitfor before making the next request. all this is really doing is presenting the last partial message that we just set to complete
			}

			updateApiReqMsg()
			await this.saveClineMessages()
			await this.providerRef.deref()?.postStateToWebview()

			// now add to apiconversationhistory
			// need to save assistant responses to file before proceeding to tool use since user can exit at any moment and we wouldn't be able to save the assistant's response
			let didEndLoop = false
			if (assistantMessage.length > 0) {
				await this.addToApiConversationHistory({
					role: "assistant",
					content: [{ type: "text", text: assistantMessage }],
				})

				// NOTE: this comment is here for future reference - this was a workaround for userMessageContent not getting set to true. It was due to it not recursively calling for partial blocks when didRejectTool, so it would get stuck waiting for a partial block to complete before it could continue.
				// in case the content blocks finished
				// it may be the api stream finished after the last parsed content block was executed, so  we are able to detect out of bounds and set userMessageContentReady to true (note you should not call presentAssistantMessage since if the last block is completed it will be presented again)
				// const completeBlocks = this.assistantMessageContent.filter((block) => !block.partial) // if there are any partial blocks after the stream ended we can consider them invalid
				// if (this.currentStreamingContentIndex >= completeBlocks.length) {
				// 	this.userMessageContentReady = true
				// }

				await pWaitFor(() => this.userMessageContentReady)

				// if the model did not tool use, then we need to tell it to either use a tool or attempt_completion
				const didToolUse = this.assistantMessageContent.some((block) => block.type === "tool_use")
				if (!didToolUse) {
					this.userMessageContent.push({
						type: "text",
						text: formatResponse.noToolsUsed(),
					})
					this.consecutiveMistakeCount++
				}

				const recDidEndLoop = await this.recursivelyMakeClineRequests(this.userMessageContent)
				didEndLoop = recDidEndLoop
			} else {
				// if there's no assistant_responses, that means we got no text or tool_use content blocks from API which we should assume is an error
				await this.say(
					"error",
					"Unexpected API Response: The language model did not provide any assistant messages. This may indicate an issue with the API or the model's output.",
				)
				await this.addToApiConversationHistory({
					role: "assistant",
					content: [{ type: "text", text: "Failure: I did not provide a response." }],
				})
			}

			return didEndLoop // will always be false for now
		} catch (error) {
			// this should never happen since the only thing that can throw an error is the attemptApiRequest, which is wrapped in a try catch that sends an ask where if noButtonClicked, will clear current task and destroy this instance. However to avoid unhandled promise rejection, we will end this loop which will end execution of this instance (see startTask)
			return true // needs to be true so parent loop knows to end task
		}
	}

	async loadContext(userContent: UserContent, includeFileDetails: boolean = false) {
		return await Promise.all([
			// Process userContent array, which contains various block types:
			// TextBlockParam, ImageBlockParam, ToolUseBlockParam, and ToolResultBlockParam.
			// We need to apply parseMentions() to:
			// 1. All TextBlockParam's text (first user message with task)
			// 2. ToolResultBlockParam's content/context text arrays if it contains "<feedback>" (see formatToolDeniedFeedback, attemptCompletion, executeCommand, and consecutiveMistakeCount >= 3) or "<answer>" (see askFollowupQuestion), we place all user generated content in these tags so they can effectively be used as markers for when we should parse mentions)
			Promise.all(
				userContent.map(async (block) => {
					const { osInfo } = (await this.providerRef.deref()?.getState()) || { osInfo: "unix" }

					const shouldProcessMentions = (text: string) =>
						text.includes("<task>") || text.includes("<feedback>")

					if (block.type === "text") {
						if (shouldProcessMentions(block.text)) {
							return {
								...block,
								text: await parseMentions(block.text, this.cwd, this.urlContentFetcher, osInfo),
							}
						}
						return block
					} else if (block.type === "tool_result") {
						if (typeof block.content === "string") {
							if (shouldProcessMentions(block.content)) {
								return {
									...block,
									content: await parseMentions(
										block.content,
										this.cwd,
										this.urlContentFetcher,
										osInfo,
									),
								}
							}
							return block
						} else if (Array.isArray(block.content)) {
							const parsedContent = await Promise.all(
								block.content.map(async (contentBlock) => {
									if (contentBlock.type === "text" && shouldProcessMentions(contentBlock.text)) {
										return {
											...contentBlock,
											text: await parseMentions(
												contentBlock.text,
												this.cwd,
												this.urlContentFetcher,
												osInfo,
											),
										}
									}
									return contentBlock
								}),
							)
							return {
								...block,
								content: parsedContent,
							}
						}
						return block
					}
					return block
				}),
			),
			this.getEnvironmentDetails(includeFileDetails),
		])
	}

	async getEnvironmentDetails(includeFileDetails: boolean = false) {
		let details = ""

		const { terminalOutputLineLimit = 500, maxWorkspaceFiles = 200 } =
			(await this.providerRef.deref()?.getState()) ?? {}

		// It could be useful for cline to know if the user went from one or no file to another between messages, so we always include this context
		details += "\n\n# VSCode Visible Files"
		const visibleFilePaths = vscode.window.visibleTextEditors
			?.map((editor) => editor.document?.uri?.fsPath)
			.filter(Boolean)
			.map((absolutePath) => path.relative(this.cwd, absolutePath))
			.slice(0, maxWorkspaceFiles)

		// Filter paths through rooIgnoreController
		const allowedVisibleFiles = this.rooIgnoreController
			? this.rooIgnoreController.filterPaths(visibleFilePaths)
			: visibleFilePaths.map((p) => p.toPosix()).join("\n")

		if (allowedVisibleFiles) {
			details += `\n${allowedVisibleFiles}`
		} else {
			details += "\n(No visible files)"
		}

		details += "\n\n# VSCode Open Tabs"
		const { maxOpenTabsContext } = (await this.providerRef.deref()?.getState()) ?? {}
		const maxTabs = maxOpenTabsContext ?? 20
		const openTabPaths = vscode.window.tabGroups.all
			.flatMap((group) => group.tabs)
			.map((tab) => (tab.input as vscode.TabInputText)?.uri?.fsPath)
			.filter(Boolean)
			.map((absolutePath) => path.relative(this.cwd, absolutePath).toPosix())
			.slice(0, maxTabs)

		// Filter paths through rooIgnoreController
		const allowedOpenTabs = this.rooIgnoreController
			? this.rooIgnoreController.filterPaths(openTabPaths)
			: openTabPaths.map((p) => p.toPosix()).join("\n")

		if (allowedOpenTabs) {
			details += `\n${allowedOpenTabs}`
		} else {
			details += "\n(No open tabs)"
		}

		// Get task-specific and background terminals
		const busyTerminals = [
			...TerminalRegistry.getTerminals(true, this.taskId),
			...TerminalRegistry.getBackgroundTerminals(true),
		]
		const inactiveTerminals = [
			...TerminalRegistry.getTerminals(false, this.taskId),
			...TerminalRegistry.getBackgroundTerminals(false),
		]

		if (busyTerminals.length > 0 && this.didEditFile) {
			await delay(300) // delay after saving file to let terminals catch up
		}

		if (busyTerminals.length > 0) {
			// wait for terminals to cool down
			await pWaitFor(() => busyTerminals.every((t) => !TerminalRegistry.isProcessHot(t.id)), {
				interval: 100,
				timeout: 15_000,
			}).catch(() => {})
		}

		// we want to get diagnostics AFTER terminal cools down for a few reasons: terminal could be scaffolding a project, dev servers (compilers like webpack) will first re-compile and then send diagnostics, etc
		/*
		let diagnosticsDetails = ""
		const diagnostics = await this.diagnosticsMonitor.getCurrentDiagnostics(this.didEditFile || terminalWasBusy) // if cline ran a command (ie npm install) or edited the workspace then wait a bit for updated diagnostics
		for (const [uri, fileDiagnostics] of diagnostics) {
			const problems = fileDiagnostics.filter((d) => d.severity === vscode.DiagnosticSeverity.Error)
			if (problems.length > 0) {
				diagnosticsDetails += `\n## ${path.relative(this.cwd, uri.fsPath)}`
				for (const diagnostic of problems) {
					// let severity = diagnostic.severity === vscode.DiagnosticSeverity.Error ? "Error" : "Warning"
					const line = diagnostic.range.start.line + 1 // VSCode lines are 0-indexed
					const source = diagnostic.source ? `[${diagnostic.source}] ` : ""
					diagnosticsDetails += `\n- ${source}Line ${line}: ${diagnostic.message}`
				}
			}
		}
		*/
		this.didEditFile = false // reset, this lets us know when to wait for saved files to update terminals

		// waiting for updated diagnostics lets terminal output be the most up-to-date possible
		let terminalDetails = ""
		if (busyTerminals.length > 0) {
			// terminals are cool, let's retrieve their output
			terminalDetails += "\n\n# Actively Running Terminals"
			for (const busyTerminal of busyTerminals) {
				terminalDetails += `\n## Original command: \`${busyTerminal.getLastCommand()}\``
				let newOutput = TerminalRegistry.getUnretrievedOutput(busyTerminal.id)
				if (newOutput) {
					newOutput = Terminal.compressTerminalOutput(newOutput, terminalOutputLineLimit)
					terminalDetails += `\n### New Output\n${newOutput}`
				} else {
					// details += `\n(Still running, no new output)` // don't want to show this right after running the command
				}
			}
		}

		// First check if any inactive terminals in this task have completed processes with output
		const terminalsWithOutput = inactiveTerminals.filter((terminal) => {
			const completedProcesses = terminal.getProcessesWithOutput()
			return completedProcesses.length > 0
		})

		// Only add the header if there are terminals with output
		if (terminalsWithOutput.length > 0) {
			terminalDetails += "\n\n# Inactive Terminals with Completed Process Output"

			// Process each terminal with output
			for (const inactiveTerminal of terminalsWithOutput) {
				let terminalOutputs: string[] = []

				// Get output from completed processes queue
				const completedProcesses = inactiveTerminal.getProcessesWithOutput()
				for (const process of completedProcesses) {
					let output = process.getUnretrievedOutput()
					if (output) {
						output = Terminal.compressTerminalOutput(output, terminalOutputLineLimit)
						terminalOutputs.push(`Command: \`${process.command}\`\n${output}`)
					}
				}

				// Clean the queue after retrieving output
				inactiveTerminal.cleanCompletedProcessQueue()

				// Add this terminal's outputs to the details
				if (terminalOutputs.length > 0) {
					terminalDetails += `\n## Terminal ${inactiveTerminal.id}`
					terminalOutputs.forEach((output, index) => {
						terminalDetails += `\n### New Output\n${output}`
					})
				}
			}
		}

		// details += "\n\n# VSCode Workspace Errors"
		// if (diagnosticsDetails) {
		// 	details += diagnosticsDetails
		// } else {
		// 	details += "\n(No errors detected)"
		// }

		if (terminalDetails) {
			details += terminalDetails
		}

		// Add current time information with timezone
		const now = new Date()
		const formatter = new Intl.DateTimeFormat(undefined, {
			year: "numeric",
			month: "numeric",
			day: "numeric",
			hour: "numeric",
			minute: "numeric",
			second: "numeric",
			hour12: true,
		})
		const timeZone = formatter.resolvedOptions().timeZone
		const timeZoneOffset = -now.getTimezoneOffset() / 60 // Convert to hours and invert sign to match conventional notation
		const timeZoneOffsetHours = Math.floor(Math.abs(timeZoneOffset))
		const timeZoneOffsetMinutes = Math.abs(Math.round((Math.abs(timeZoneOffset) - timeZoneOffsetHours) * 60))
		const timeZoneOffsetStr = `${timeZoneOffset >= 0 ? "+" : "-"}${timeZoneOffsetHours}:${timeZoneOffsetMinutes.toString().padStart(2, "0")}`
		details += `\n\n# Current Time\n${formatter.format(now)} (${timeZone}, UTC${timeZoneOffsetStr})`

		// Add context tokens information
		const { contextTokens, totalCost } = getApiMetrics(this.clineMessages)
		const modelInfo = this.api.getModel().info
		const contextWindow = modelInfo.contextWindow
		const contextPercentage =
			contextTokens && contextWindow ? Math.round((contextTokens / contextWindow) * 100) : undefined
		details += `\n\n# Current Context Size (Tokens)\n${contextTokens ? `${contextTokens.toLocaleString()} (${contextPercentage}%)` : "(Not available)"}`
		details += `\n\n# Current Cost\n${totalCost !== null ? `$${totalCost.toFixed(2)}` : "(Not available)"}`
		// Add current mode and any mode-specific warnings
		const {
			mode,
			customModes,
			customModePrompts,
			experiments = {} as Record<ExperimentId, boolean>,
			customInstructions: globalCustomInstructions,
			language,
		} = (await this.providerRef.deref()?.getState()) ?? {}
		const currentMode = mode ?? defaultModeSlug
		const modeDetails = await getFullModeDetails(currentMode, customModes, customModePrompts, {
			cwd: this.cwd,
			globalCustomInstructions,
			language: language ?? formatLanguage(vscode.env.language),
		})
		details += `\n\n# Current Mode\n`
		details += `<slug>${currentMode}</slug>\n`
		details += `<name>${modeDetails.name}</name>\n`
		if (Experiments.isEnabled(experiments ?? {}, EXPERIMENT_IDS.POWER_STEERING)) {
			details += `<role>${modeDetails.roleDefinition}</role>\n`
			if (modeDetails.customInstructions) {
				details += `<custom_instructions>${modeDetails.customInstructions}</custom_instructions>\n`
			}
		}

		// Add warning if not in code mode
		if (
			!isToolAllowedForMode("write_to_file", currentMode, customModes ?? [], {
				apply_diff: this.diffEnabled,
			}) &&
			!isToolAllowedForMode("apply_diff", currentMode, customModes ?? [], { apply_diff: this.diffEnabled })
		) {
			const currentModeName = getModeBySlug(currentMode, customModes)?.name ?? currentMode
			const defaultModeName = getModeBySlug(defaultModeSlug, customModes)?.name ?? defaultModeSlug
			details += `\n\nNOTE: You are currently in '${currentModeName}' mode, which does not allow write operations. To write files, the user will need to switch to a mode that supports file writing, such as '${defaultModeName}' mode.`
		}

		if (includeFileDetails) {
			details += `\n\n# Current Working Directory (${this.cwd.toPosix()}) Files\n`
			const isDesktop = arePathsEqual(this.cwd, path.join(os.homedir(), "Desktop"))
			if (isDesktop) {
				// don't want to immediately access desktop since it would show permission popup
				details += "(Desktop files not shown automatically. Use list_files to explore if needed.)"
			} else {
				const maxFiles = maxWorkspaceFiles ?? 200
				const [files, didHitLimit] = await listFiles(this.cwd, true, maxFiles)
				const { showRooIgnoredFiles = true } = (await this.providerRef.deref()?.getState()) ?? {}
				const result = formatResponse.formatFilesList(
					this.cwd,
					files,
					didHitLimit,
					this.rooIgnoreController,
					showRooIgnoredFiles,
				)
				details += result
			}
		}

		return `<environment_details>\n${details.trim()}\n</environment_details>`
	}

	// Checkpoints

	private getCheckpointService() {
		if (!this.enableCheckpoints) {
			return undefined
		}

		if (this.checkpointService) {
			return this.checkpointService
		}

		const log = (message: string) => {
			console.log(message)

			try {
				this.providerRef.deref()?.log(message)
			} catch (err) {
				// NO-OP
			}
		}

		try {
			const workspaceDir = getWorkspacePath()

			if (!workspaceDir) {
				log("[Cline#initializeCheckpoints] workspace folder not found, disabling checkpoints")
				this.enableCheckpoints = false
				return undefined
			}

			const globalStorageDir = this.providerRef.deref()?.context.globalStorageUri.fsPath

			if (!globalStorageDir) {
				log("[Cline#initializeCheckpoints] globalStorageDir not found, disabling checkpoints")
				this.enableCheckpoints = false
				return undefined
			}

			const options: CheckpointServiceOptions = {
				taskId: this.taskId,
				workspaceDir,
				shadowDir: globalStorageDir,
				log,
			}

			// Only `task` is supported at the moment until we figure out how
			// to fully isolate the `workspace` variant.
			// const service =
			// 	this.checkpointStorage === "task"
			// 		? RepoPerTaskCheckpointService.create(options)
			// 		: RepoPerWorkspaceCheckpointService.create(options)

			const service = RepoPerTaskCheckpointService.create(options)

			service.on("initialize", () => {
				try {
					const isCheckpointNeeded =
						typeof this.clineMessages.find(({ say }) => say === "checkpoint_saved") === "undefined"

					this.checkpointService = service

					if (isCheckpointNeeded) {
						log("[Cline#initializeCheckpoints] no checkpoints found, saving initial checkpoint")
						this.checkpointSave()
					}
				} catch (err) {
					log("[Cline#initializeCheckpoints] caught error in on('initialize'), disabling checkpoints")
					this.enableCheckpoints = false
				}
			})

			service.on("checkpoint", ({ isFirst, fromHash: from, toHash: to }) => {
				try {
					this.providerRef.deref()?.postMessageToWebview({ type: "currentCheckpointUpdated", text: to })

					this.say("checkpoint_saved", to, undefined, undefined, { isFirst, from, to }).catch((err) => {
						log("[Cline#initializeCheckpoints] caught unexpected error in say('checkpoint_saved')")
						console.error(err)
					})
				} catch (err) {
					log(
						"[Cline#initializeCheckpoints] caught unexpected error in on('checkpoint'), disabling checkpoints",
					)
					console.error(err)
					this.enableCheckpoints = false
				}
			})

			service.initShadowGit().catch((err) => {
				log(
					`[Cline#initializeCheckpoints] caught unexpected error in initShadowGit, disabling checkpoints (${err.message})`,
				)
				console.error(err)
				this.enableCheckpoints = false
			})

			return service
		} catch (err) {
			log("[Cline#initializeCheckpoints] caught unexpected error, disabling checkpoints")
			this.enableCheckpoints = false
			return undefined
		}
	}

	private async getInitializedCheckpointService({
		interval = 250,
		timeout = 15_000,
	}: { interval?: number; timeout?: number } = {}) {
		const service = this.getCheckpointService()

		if (!service || service.isInitialized) {
			return service
		}

		try {
			await pWaitFor(
				() => {
					console.log("[Cline#getCheckpointService] waiting for service to initialize")
					return service.isInitialized
				},
				{ interval, timeout },
			)
			return service
		} catch (err) {
			return undefined
		}
	}

	public async checkpointDiff({
		ts,
		previousCommitHash,
		commitHash,
		mode,
	}: {
		ts: number
		previousCommitHash?: string
		commitHash: string
		mode: "full" | "checkpoint"
	}) {
		const service = await this.getInitializedCheckpointService()

		if (!service) {
			return
		}

		if (!previousCommitHash && mode === "checkpoint") {
			const previousCheckpoint = this.clineMessages
				.filter(({ say }) => say === "checkpoint_saved")
				.sort((a, b) => b.ts - a.ts)
				.find((message) => message.ts < ts)

			previousCommitHash = previousCheckpoint?.text
		}

		try {
			const changes = await service.getDiff({ from: previousCommitHash, to: commitHash })

			if (!changes?.length) {
				vscode.window.showInformationMessage("No changes found.")
				return
			}

			await vscode.commands.executeCommand(
				"vscode.changes",
				mode === "full" ? "Changes since task started" : "Changes since previous checkpoint",
				changes.map((change) => [
					vscode.Uri.file(change.paths.absolute),
					vscode.Uri.parse(`${DIFF_VIEW_URI_SCHEME}:${change.paths.relative}`).with({
						query: Buffer.from(change.content.before ?? "").toString("base64"),
					}),
					vscode.Uri.parse(`${DIFF_VIEW_URI_SCHEME}:${change.paths.relative}`).with({
						query: Buffer.from(change.content.after ?? "").toString("base64"),
					}),
				]),
			)
		} catch (err) {
			this.providerRef.deref()?.log("[checkpointDiff] disabling checkpoints for this task")
			this.enableCheckpoints = false
		}
	}

	public checkpointSave() {
		const service = this.getCheckpointService()

		if (!service) {
			return
		}

		if (!service.isInitialized) {
			this.providerRef
				.deref()
				?.log("[checkpointSave] checkpoints didn't initialize in time, disabling checkpoints for this task")
			this.enableCheckpoints = false
			return
		}

		// Start the checkpoint process in the background.
		service.saveCheckpoint(`Task: ${this.taskId}, Time: ${Date.now()}`).catch((err) => {
			console.error("[Cline#checkpointSave] caught unexpected error, disabling checkpoints", err)
			this.enableCheckpoints = false
		})
	}

	public async checkpointRestore({
		ts,
		commitHash,
		mode,
	}: {
		ts: number
		commitHash: string
		mode: "preview" | "restore"
	}) {
		const service = await this.getInitializedCheckpointService()

		if (!service) {
			return
		}

		const index = this.clineMessages.findIndex((m) => m.ts === ts)

		if (index === -1) {
			return
		}

		try {
			await service.restoreCheckpoint(commitHash)

			await this.providerRef.deref()?.postMessageToWebview({ type: "currentCheckpointUpdated", text: commitHash })

			if (mode === "restore") {
				await this.overwriteApiConversationHistory(
					this.apiConversationHistory.filter((m) => !m.ts || m.ts < ts),
				)

				const deletedMessages = this.clineMessages.slice(index + 1)

				const { totalTokensIn, totalTokensOut, totalCacheWrites, totalCacheReads, totalCost } = getApiMetrics(
					combineApiRequests(combineCommandSequences(deletedMessages)),
				)

				await this.overwriteClineMessages(this.clineMessages.slice(0, index + 1))

				// TODO: Verify that this is working as expected.
				await this.say(
					"api_req_deleted",
					JSON.stringify({
						tokensIn: totalTokensIn,
						tokensOut: totalTokensOut,
						cacheWrites: totalCacheWrites,
						cacheReads: totalCacheReads,
						cost: totalCost,
					} satisfies ClineApiReqInfo),
				)
			}

			// The task is already cancelled by the provider beforehand, but we
			// need to re-init to get the updated messages.
			//
			// This was take from Cline's implementation of the checkpoints
			// feature. The cline instance will hang if we don't cancel twice,
			// so this is currently necessary, but it seems like a complicated
			// and hacky solution to a problem that I don't fully understand.
			// I'd like to revisit this in the future and try to improve the
			// task flow and the communication between the webview and the
			// Cline instance.
			this.providerRef.deref()?.cancelTask()
		} catch (err) {
			this.providerRef.deref()?.log("[checkpointRestore] disabling checkpoints for this task")
			this.enableCheckpoints = false
		}
	}
}<|MERGE_RESOLUTION|>--- conflicted
+++ resolved
@@ -63,11 +63,6 @@
 import { formatLanguage } from "../shared/language"
 import { McpHub } from "../services/mcp/McpHub"
 import { DiffStrategy, getDiffStrategy } from "./diff/DiffStrategy"
-<<<<<<< HEAD
-import { insertGroups } from "./diff/insert-groups"
-=======
-import { telemetryService } from "../services/telemetry/TelemetryService"
->>>>>>> 0949556b
 import { validateToolUse, isToolAllowedForMode, ToolName } from "./mode-validator"
 import { getWorkspacePath } from "../utils/path"
 import { writeToFileTool } from "./tools/writeToFileTool"
@@ -225,24 +220,10 @@
 		this.parentTask = parentTask
 		this.taskNumber = taskNumber ?? -1
 
-<<<<<<< HEAD
-		// Initialize diffStrategy based on current state
-		this.updateDiffStrategy(
-			Experiments.isEnabled(experiments ?? {}, EXPERIMENT_IDS.DIFF_STRATEGY),
-			Experiments.isEnabled(experiments ?? {}, EXPERIMENT_IDS.MULTI_SEARCH_AND_REPLACE),
-		)
-=======
-		if (historyItem) {
-			telemetryService.captureTaskRestarted(this.taskId)
-		} else {
-			telemetryService.captureTaskCreated(this.taskId)
-		}
-
 		// Initialize diffStrategy based on current state.
 		this.updateDiffStrategy(experiments ?? {})
 
 		onCreated?.(this)
->>>>>>> 0949556b
 
 		if (startTask) {
 			if (task || images) {
@@ -1661,1175 +1642,6 @@
 							askFinishSubTaskApproval,
 						)
 						break
-<<<<<<< HEAD
-					}
-
-					case "search_and_replace": {
-						const relPath: string | undefined = block.params.path
-						const operations: string | undefined = block.params.operations
-
-						const sharedMessageProps: ClineSayTool = {
-							tool: "appliedDiff",
-							path: getReadablePath(this.cwd, removeClosingTag("path", relPath)),
-						}
-
-						try {
-							if (block.partial) {
-								const partialMessage = JSON.stringify({
-									path: removeClosingTag("path", relPath),
-									operations: removeClosingTag("operations", operations),
-								})
-								await this.ask("tool", partialMessage, block.partial).catch(() => {})
-								break
-							} else {
-								if (!relPath) {
-									this.consecutiveMistakeCount++
-									pushToolResult(
-										await this.sayAndCreateMissingParamError("search_and_replace", "path"),
-									)
-									break
-								}
-								if (!operations) {
-									this.consecutiveMistakeCount++
-									pushToolResult(
-										await this.sayAndCreateMissingParamError("search_and_replace", "operations"),
-									)
-									break
-								}
-
-								const absolutePath = path.resolve(this.cwd, relPath)
-								const fileExists = await fileExistsAtPath(absolutePath)
-
-								if (!fileExists) {
-									this.consecutiveMistakeCount++
-									const formattedError = `File does not exist at path: ${absolutePath}\n\n<error_details>\nThe specified file could not be found. Please verify the file path and try again.\n</error_details>`
-									await this.say("error", formattedError)
-									pushToolResult(formattedError)
-									break
-								}
-
-								let parsedOperations: Array<{
-									search: string
-									replace: string
-									start_line?: number
-									end_line?: number
-									use_regex?: boolean
-									ignore_case?: boolean
-									regex_flags?: string
-								}>
-
-								try {
-									parsedOperations = JSON.parse(operations)
-									if (!Array.isArray(parsedOperations)) {
-										throw new Error("Operations must be an array")
-									}
-								} catch (error) {
-									this.consecutiveMistakeCount++
-									await this.say("error", `Failed to parse operations JSON: ${error.message}`)
-									pushToolResult(formatResponse.toolError("Invalid operations JSON format"))
-									break
-								}
-
-								// Read the original file content
-								const fileContent = await fs.readFile(absolutePath, "utf-8")
-								this.diffViewProvider.editType = "modify"
-								this.diffViewProvider.originalContent = fileContent
-								let lines = fileContent.split("\n")
-
-								for (const op of parsedOperations) {
-									const flags = op.regex_flags ?? (op.ignore_case ? "gi" : "g")
-									const multilineFlags = flags.includes("m") ? flags : flags + "m"
-
-									const searchPattern = op.use_regex
-										? new RegExp(op.search, multilineFlags)
-										: new RegExp(escapeRegExp(op.search), multilineFlags)
-
-									if (op.start_line || op.end_line) {
-										const startLine = Math.max((op.start_line ?? 1) - 1, 0)
-										const endLine = Math.min((op.end_line ?? lines.length) - 1, lines.length - 1)
-
-										// Get the content before and after the target section
-										const beforeLines = lines.slice(0, startLine)
-										const afterLines = lines.slice(endLine + 1)
-
-										// Get the target section and perform replacement
-										const targetContent = lines.slice(startLine, endLine + 1).join("\n")
-										const modifiedContent = targetContent.replace(searchPattern, op.replace)
-										const modifiedLines = modifiedContent.split("\n")
-
-										// Reconstruct the full content with the modified section
-										lines = [...beforeLines, ...modifiedLines, ...afterLines]
-									} else {
-										// Global replacement
-										const fullContent = lines.join("\n")
-										const modifiedContent = fullContent.replace(searchPattern, op.replace)
-										lines = modifiedContent.split("\n")
-									}
-								}
-
-								const newContent = lines.join("\n")
-
-								this.consecutiveMistakeCount = 0
-
-								// Show diff preview
-								const diff = formatResponse.createPrettyPatch(relPath, fileContent, newContent)
-
-								if (!diff) {
-									pushToolResult(`No changes needed for '${relPath}'`)
-									break
-								}
-
-								await this.diffViewProvider.open(relPath)
-								await this.diffViewProvider.update(newContent, true)
-								this.diffViewProvider.scrollToFirstDiff()
-
-								const completeMessage = JSON.stringify({
-									...sharedMessageProps,
-									diff: diff,
-								} satisfies ClineSayTool)
-
-								const didApprove = await askApproval("tool", completeMessage)
-								if (!didApprove) {
-									await this.diffViewProvider.revertChanges() // This likely handles closing the diff view
-									break
-								}
-
-								const { newProblemsMessage, userEdits, finalContent } =
-									await this.diffViewProvider.saveChanges()
-								this.didEditFile = true // used to determine if we should wait for busy terminal to update before sending api request
-								if (userEdits) {
-									await this.say(
-										"user_feedback_diff",
-										JSON.stringify({
-											tool: fileExists ? "editedExistingFile" : "newFileCreated",
-											path: getReadablePath(this.cwd, relPath),
-											diff: userEdits,
-										} satisfies ClineSayTool),
-									)
-									pushToolResult(
-										`The user made the following updates to your content:\n\n${userEdits}\n\n` +
-											`The updated content, which includes both your original modifications and the user's edits, has been successfully saved to ${relPath.toPosix()}. Here is the full, updated content of the file, including line numbers:\n\n` +
-											`<final_file_content path="${relPath.toPosix()}">\n${addLineNumbers(finalContent || "")}\n</final_file_content>\n\n` +
-											`Please note:\n` +
-											`1. You do not need to re-write the file with these changes, as they have already been applied.\n` +
-											`2. Proceed with the task using this updated file content as the new baseline.\n` +
-											`3. If the user's edits have addressed part of the task or changed the requirements, adjust your approach accordingly.` +
-											`${newProblemsMessage}`,
-									)
-								} else {
-									pushToolResult(
-										`Changes successfully applied to ${relPath.toPosix()}:\n\n${newProblemsMessage}`,
-									)
-								}
-								await this.diffViewProvider.reset()
-								break
-							}
-						} catch (error) {
-							await handleError("applying search and replace", error)
-							await this.diffViewProvider.reset()
-							break
-						}
-					}
-
-					case "read_file": {
-						const relPath: string | undefined = block.params.path
-						const startLineStr: string | undefined = block.params.start_line
-						const endLineStr: string | undefined = block.params.end_line
-						const sharedMessageProps: ClineSayTool = {
-							tool: "readFile",
-							path: getReadablePath(this.cwd, removeClosingTag("path", relPath)),
-						}
-						try {
-							if (block.partial) {
-								const partialMessage = JSON.stringify({
-									...sharedMessageProps,
-									content: undefined,
-								} satisfies ClineSayTool)
-								await this.ask("tool", partialMessage, block.partial).catch(() => {})
-								break
-							} else {
-								if (!relPath) {
-									this.consecutiveMistakeCount++
-									pushToolResult(await this.sayAndCreateMissingParamError("read_file", "path"))
-									break
-								}
-
-								// Check if we're doing a line range read
-								let isRangeRead = false
-								let startLine: number | undefined = undefined
-								let endLine: number | undefined = undefined
-
-								// Check if we have either range parameter
-								if (startLineStr || endLineStr) {
-									isRangeRead = true
-								}
-
-								// Parse start_line if provided
-								if (startLineStr) {
-									startLine = parseInt(startLineStr)
-									if (isNaN(startLine)) {
-										// Invalid start_line
-										this.consecutiveMistakeCount++
-										await this.say("error", `Failed to parse start_line: ${startLineStr}`)
-										pushToolResult(formatResponse.toolError("Invalid start_line value"))
-										break
-									}
-									startLine -= 1 // Convert to 0-based index
-								}
-
-								// Parse end_line if provided
-								if (endLineStr) {
-									endLine = parseInt(endLineStr)
-
-									if (isNaN(endLine)) {
-										// Invalid end_line
-										this.consecutiveMistakeCount++
-										await this.say("error", `Failed to parse end_line: ${endLineStr}`)
-										pushToolResult(formatResponse.toolError("Invalid end_line value"))
-										break
-									}
-
-									// Convert to 0-based index
-									endLine -= 1
-								}
-
-								const accessAllowed = this.rooIgnoreController?.validateAccess(relPath)
-								if (!accessAllowed) {
-									await this.say("rooignore_error", relPath)
-									pushToolResult(formatResponse.toolError(formatResponse.rooIgnoreError(relPath)))
-
-									break
-								}
-
-								this.consecutiveMistakeCount = 0
-								const absolutePath = path.resolve(this.cwd, relPath)
-								const completeMessage = JSON.stringify({
-									...sharedMessageProps,
-									content: absolutePath,
-								} satisfies ClineSayTool)
-
-								const didApprove = await askApproval("tool", completeMessage)
-								if (!didApprove) {
-									break
-								}
-
-								// Get the maxReadFileLine setting
-								const { maxReadFileLine } = (await this.providerRef.deref()?.getState()) ?? {}
-
-								// Count total lines in the file
-								let totalLines = 0
-								try {
-									totalLines = await countFileLines(absolutePath)
-								} catch (error) {
-									console.error(`Error counting lines in file ${absolutePath}:`, error)
-								}
-
-								// now execute the tool like normal
-								let content: string
-								let isFileTruncated = false
-								let sourceCodeDef = ""
-
-								const isBinary = await isBinaryFile(absolutePath).catch(() => false)
-								const autoTruncate = block.params.auto_truncate === "true"
-
-								if (isRangeRead) {
-									if (startLine === undefined) {
-										content = addLineNumbers(await readLines(absolutePath, endLine, startLine))
-									} else {
-										content = addLineNumbers(
-											await readLines(absolutePath, endLine, startLine),
-											startLine + 1,
-										)
-									}
-								} else if (autoTruncate && !isBinary && totalLines > maxReadFileLine) {
-									// If file is too large, only read the first maxReadFileLine lines
-									isFileTruncated = true
-
-									const res = await Promise.all([
-										maxReadFileLine > 0 ? readLines(absolutePath, maxReadFileLine - 1, 0) : "",
-										parseSourceCodeDefinitionsForFile(absolutePath, this.rooIgnoreController),
-									])
-
-									content = res[0].length > 0 ? addLineNumbers(res[0]) : ""
-									const result = res[1]
-									if (result) {
-										sourceCodeDef = `\n\n${result}`
-									}
-								} else {
-									// Read entire file
-									content = await extractTextFromFile(absolutePath)
-								}
-
-								// Add truncation notice if applicable
-								if (isFileTruncated) {
-									content += `\n\n[File truncated: showing ${maxReadFileLine} of ${totalLines} total lines. Use start_line and end_line or set auto_truncate to false if you need to read more.].${sourceCodeDef}`
-								}
-
-								pushToolResult(content)
-								break
-							}
-						} catch (error) {
-							await handleError("reading file", error)
-							break
-						}
-					}
-
-					case "list_files": {
-						const relDirPath: string | undefined = block.params.path
-						const recursiveRaw: string | undefined = block.params.recursive
-						const recursive = recursiveRaw?.toLowerCase() === "true"
-						const sharedMessageProps: ClineSayTool = {
-							tool: !recursive ? "listFilesTopLevel" : "listFilesRecursive",
-							path: getReadablePath(this.cwd, removeClosingTag("path", relDirPath)),
-						}
-						try {
-							if (block.partial) {
-								const partialMessage = JSON.stringify({
-									...sharedMessageProps,
-									content: "",
-								} satisfies ClineSayTool)
-								await this.ask("tool", partialMessage, block.partial).catch(() => {})
-								break
-							} else {
-								if (!relDirPath) {
-									this.consecutiveMistakeCount++
-									pushToolResult(await this.sayAndCreateMissingParamError("list_files", "path"))
-									break
-								}
-								this.consecutiveMistakeCount = 0
-								const absolutePath = path.resolve(this.cwd, relDirPath)
-								const [files, didHitLimit] = await listFiles(absolutePath, recursive, 200)
-								const { showRooIgnoredFiles } = (await this.providerRef.deref()?.getState()) ?? {}
-								const result = formatResponse.formatFilesList(
-									absolutePath,
-									files,
-									didHitLimit,
-									this.rooIgnoreController,
-									showRooIgnoredFiles ?? true,
-								)
-								const completeMessage = JSON.stringify({
-									...sharedMessageProps,
-									content: result,
-								} satisfies ClineSayTool)
-								const didApprove = await askApproval("tool", completeMessage)
-								if (!didApprove) {
-									break
-								}
-								pushToolResult(result)
-								break
-							}
-						} catch (error) {
-							await handleError("listing files", error)
-							break
-						}
-					}
-					case "list_code_definition_names": {
-						const relDirPath: string | undefined = block.params.path
-						const sharedMessageProps: ClineSayTool = {
-							tool: "listCodeDefinitionNames",
-							path: getReadablePath(this.cwd, removeClosingTag("path", relDirPath)),
-						}
-						try {
-							if (block.partial) {
-								const partialMessage = JSON.stringify({
-									...sharedMessageProps,
-									content: "",
-								} satisfies ClineSayTool)
-								await this.ask("tool", partialMessage, block.partial).catch(() => {})
-								break
-							} else {
-								if (!relDirPath) {
-									this.consecutiveMistakeCount++
-									pushToolResult(
-										await this.sayAndCreateMissingParamError("list_code_definition_names", "path"),
-									)
-									break
-								}
-								this.consecutiveMistakeCount = 0
-								const absolutePath = path.resolve(this.cwd, relDirPath)
-								const result = await parseSourceCodeForDefinitionsTopLevel(
-									absolutePath,
-									this.rooIgnoreController,
-								)
-								const completeMessage = JSON.stringify({
-									...sharedMessageProps,
-									content: result,
-								} satisfies ClineSayTool)
-								const didApprove = await askApproval("tool", completeMessage)
-								if (!didApprove) {
-									break
-								}
-								pushToolResult(result)
-								break
-							}
-						} catch (error) {
-							await handleError("parsing source code definitions", error)
-							break
-						}
-					}
-					case "search_files": {
-						const relDirPath: string | undefined = block.params.path
-						const regex: string | undefined = block.params.regex
-						const filePattern: string | undefined = block.params.file_pattern
-						const sharedMessageProps: ClineSayTool = {
-							tool: "searchFiles",
-							path: getReadablePath(this.cwd, removeClosingTag("path", relDirPath)),
-							regex: removeClosingTag("regex", regex),
-							filePattern: removeClosingTag("file_pattern", filePattern),
-						}
-						try {
-							if (block.partial) {
-								const partialMessage = JSON.stringify({
-									...sharedMessageProps,
-									content: "",
-								} satisfies ClineSayTool)
-								await this.ask("tool", partialMessage, block.partial).catch(() => {})
-								break
-							} else {
-								if (!relDirPath) {
-									this.consecutiveMistakeCount++
-									pushToolResult(await this.sayAndCreateMissingParamError("search_files", "path"))
-									break
-								}
-								if (!regex) {
-									this.consecutiveMistakeCount++
-									pushToolResult(await this.sayAndCreateMissingParamError("search_files", "regex"))
-									break
-								}
-								this.consecutiveMistakeCount = 0
-								const absolutePath = path.resolve(this.cwd, relDirPath)
-								const results = await regexSearchFiles(
-									this.cwd,
-									absolutePath,
-									regex,
-									filePattern,
-									this.rooIgnoreController,
-								)
-								const completeMessage = JSON.stringify({
-									...sharedMessageProps,
-									content: results,
-								} satisfies ClineSayTool)
-								const didApprove = await askApproval("tool", completeMessage)
-								if (!didApprove) {
-									break
-								}
-								pushToolResult(results)
-								break
-							}
-						} catch (error) {
-							await handleError("searching files", error)
-							break
-						}
-					}
-					case "browser_action": {
-						const action: BrowserAction | undefined = block.params.action as BrowserAction
-						const url: string | undefined = block.params.url
-						const coordinate: string | undefined = block.params.coordinate
-						const text: string | undefined = block.params.text
-						if (!action || !browserActions.includes(action)) {
-							// checking for action to ensure it is complete and valid
-							if (!block.partial) {
-								// if the block is complete and we don't have a valid action this is a mistake
-								this.consecutiveMistakeCount++
-								pushToolResult(await this.sayAndCreateMissingParamError("browser_action", "action"))
-								await this.browserSession.closeBrowser()
-							}
-							break
-						}
-
-						try {
-							if (block.partial) {
-								if (action === "launch") {
-									await this.ask(
-										"browser_action_launch",
-										removeClosingTag("url", url),
-										block.partial,
-									).catch(() => {})
-								} else {
-									await this.say(
-										"browser_action",
-										JSON.stringify({
-											action: action as BrowserAction,
-											coordinate: removeClosingTag("coordinate", coordinate),
-											text: removeClosingTag("text", text),
-										} satisfies ClineSayBrowserAction),
-										undefined,
-										block.partial,
-									)
-								}
-								break
-							} else {
-								let browserActionResult: BrowserActionResult
-								if (action === "launch") {
-									if (!url) {
-										this.consecutiveMistakeCount++
-										pushToolResult(
-											await this.sayAndCreateMissingParamError("browser_action", "url"),
-										)
-										await this.browserSession.closeBrowser()
-										break
-									}
-									this.consecutiveMistakeCount = 0
-									const didApprove = await askApproval("browser_action_launch", url)
-									if (!didApprove) {
-										break
-									}
-
-									// NOTE: it's okay that we call this message since the partial inspect_site is finished streaming. The only scenario we have to avoid is sending messages WHILE a partial message exists at the end of the messages array. For example the api_req_finished message would interfere with the partial message, so we needed to remove that.
-									// await this.say("inspect_site_result", "") // no result, starts the loading spinner waiting for result
-									await this.say("browser_action_result", "") // starts loading spinner
-
-									await this.browserSession.launchBrowser()
-									browserActionResult = await this.browserSession.navigateToUrl(url)
-								} else {
-									if (action === "click") {
-										if (!coordinate) {
-											this.consecutiveMistakeCount++
-											pushToolResult(
-												await this.sayAndCreateMissingParamError(
-													"browser_action",
-													"coordinate",
-												),
-											)
-											await this.browserSession.closeBrowser()
-											break // can't be within an inner switch
-										}
-									}
-									if (action === "type") {
-										if (!text) {
-											this.consecutiveMistakeCount++
-											pushToolResult(
-												await this.sayAndCreateMissingParamError("browser_action", "text"),
-											)
-											await this.browserSession.closeBrowser()
-											break
-										}
-									}
-									this.consecutiveMistakeCount = 0
-									await this.say(
-										"browser_action",
-										JSON.stringify({
-											action: action as BrowserAction,
-											coordinate,
-											text,
-										} satisfies ClineSayBrowserAction),
-										undefined,
-										false,
-									)
-									switch (action) {
-										case "click":
-											browserActionResult = await this.browserSession.click(coordinate!)
-											break
-										case "type":
-											browserActionResult = await this.browserSession.type(text!)
-											break
-										case "scroll_down":
-											browserActionResult = await this.browserSession.scrollDown()
-											break
-										case "scroll_up":
-											browserActionResult = await this.browserSession.scrollUp()
-											break
-										case "close":
-											browserActionResult = await this.browserSession.closeBrowser()
-											break
-									}
-								}
-
-								switch (action) {
-									case "launch":
-									case "click":
-									case "type":
-									case "scroll_down":
-									case "scroll_up":
-										await this.say("browser_action_result", JSON.stringify(browserActionResult))
-										pushToolResult(
-											formatResponse.toolResult(
-												`The browser action has been executed. The console logs and screenshot have been captured for your analysis.\n\nConsole logs:\n${
-													browserActionResult.logs || "(No new logs)"
-												}\n\n(REMEMBER: if you need to proceed to using non-\`browser_action\` tools or launch a new browser, you MUST first close this browser. For example, if after analyzing the logs and screenshot you need to edit a file, you must first close the browser before you can use the write_to_file tool.)`,
-												browserActionResult.screenshot ? [browserActionResult.screenshot] : [],
-											),
-										)
-										break
-									case "close":
-										pushToolResult(
-											formatResponse.toolResult(
-												`The browser has been closed. You may now proceed to using other tools.`,
-											),
-										)
-										break
-								}
-								break
-							}
-						} catch (error) {
-							await this.browserSession.closeBrowser() // if any error occurs, the browser session is terminated
-							await handleError("executing browser action", error)
-							break
-						}
-					}
-					case "execute_command": {
-						const command: string | undefined = block.params.command
-						const customCwd: string | undefined = block.params.cwd
-						try {
-							if (block.partial) {
-								await this.ask("command", removeClosingTag("command", command), block.partial).catch(
-									() => {},
-								)
-								break
-							} else {
-								if (!command) {
-									this.consecutiveMistakeCount++
-									pushToolResult(
-										await this.sayAndCreateMissingParamError("execute_command", "command"),
-									)
-									break
-								}
-
-								const ignoredFileAttemptedToAccess = this.rooIgnoreController?.validateCommand(command)
-								if (ignoredFileAttemptedToAccess) {
-									await this.say("rooignore_error", ignoredFileAttemptedToAccess)
-									pushToolResult(
-										formatResponse.toolError(
-											formatResponse.rooIgnoreError(ignoredFileAttemptedToAccess),
-										),
-									)
-
-									break
-								}
-
-								this.consecutiveMistakeCount = 0
-
-								const didApprove = await askApproval("command", command)
-								if (!didApprove) {
-									break
-								}
-								const [userRejected, result] = await this.executeCommandTool(command, customCwd)
-								if (userRejected) {
-									this.didRejectTool = true
-								}
-								pushToolResult(result)
-								break
-							}
-						} catch (error) {
-							await handleError("executing command", error)
-							break
-						}
-					}
-					case "use_mcp_tool": {
-						const server_name: string | undefined = block.params.server_name
-						const tool_name: string | undefined = block.params.tool_name
-						const mcp_arguments: string | undefined = block.params.arguments
-						try {
-							if (block.partial) {
-								const partialMessage = JSON.stringify({
-									type: "use_mcp_tool",
-									serverName: removeClosingTag("server_name", server_name),
-									toolName: removeClosingTag("tool_name", tool_name),
-									arguments: removeClosingTag("arguments", mcp_arguments),
-								} satisfies ClineAskUseMcpServer)
-								await this.ask("use_mcp_server", partialMessage, block.partial).catch(() => {})
-								break
-							} else {
-								if (!server_name) {
-									this.consecutiveMistakeCount++
-									pushToolResult(
-										await this.sayAndCreateMissingParamError("use_mcp_tool", "server_name"),
-									)
-									break
-								}
-								if (!tool_name) {
-									this.consecutiveMistakeCount++
-									pushToolResult(
-										await this.sayAndCreateMissingParamError("use_mcp_tool", "tool_name"),
-									)
-									break
-								}
-								// arguments are optional, but if they are provided they must be valid JSON
-								// if (!mcp_arguments) {
-								// 	this.consecutiveMistakeCount++
-								// 	pushToolResult(await this.sayAndCreateMissingParamError("use_mcp_tool", "arguments"))
-								// 	break
-								// }
-								let parsedArguments: Record<string, unknown> | undefined
-								if (mcp_arguments) {
-									try {
-										parsedArguments = JSON.parse(mcp_arguments)
-									} catch (error) {
-										this.consecutiveMistakeCount++
-										await this.say(
-											"error",
-											`Kilo Code tried to use ${tool_name} with an invalid JSON argument. Retrying...`,
-										)
-										pushToolResult(
-											formatResponse.toolError(
-												formatResponse.invalidMcpToolArgumentError(server_name, tool_name),
-											),
-										)
-										break
-									}
-								}
-								this.consecutiveMistakeCount = 0
-								const completeMessage = JSON.stringify({
-									type: "use_mcp_tool",
-									serverName: server_name,
-									toolName: tool_name,
-									arguments: mcp_arguments,
-								} satisfies ClineAskUseMcpServer)
-								const didApprove = await askApproval("use_mcp_server", completeMessage)
-								if (!didApprove) {
-									break
-								}
-								// now execute the tool
-								await this.say("mcp_server_request_started") // same as browser_action_result
-								const toolResult = await this.providerRef
-									.deref()
-									?.getMcpHub()
-									?.callTool(server_name, tool_name, parsedArguments)
-
-								// TODO: add progress indicator and ability to parse images and non-text responses
-								const toolResultPretty =
-									(toolResult?.isError ? "Error:\n" : "") +
-										toolResult?.content
-											.map((item) => {
-												if (item.type === "text") {
-													return item.text
-												}
-												if (item.type === "resource") {
-													const { blob, ...rest } = item.resource
-													return JSON.stringify(rest, null, 2)
-												}
-												return ""
-											})
-											.filter(Boolean)
-											.join("\n\n") || "(No response)"
-								await this.say("mcp_server_response", toolResultPretty)
-								pushToolResult(formatResponse.toolResult(toolResultPretty))
-								break
-							}
-						} catch (error) {
-							await handleError("executing MCP tool", error)
-							break
-						}
-					}
-					case "access_mcp_resource": {
-						const server_name: string | undefined = block.params.server_name
-						const uri: string | undefined = block.params.uri
-						try {
-							if (block.partial) {
-								const partialMessage = JSON.stringify({
-									type: "access_mcp_resource",
-									serverName: removeClosingTag("server_name", server_name),
-									uri: removeClosingTag("uri", uri),
-								} satisfies ClineAskUseMcpServer)
-								await this.ask("use_mcp_server", partialMessage, block.partial).catch(() => {})
-								break
-							} else {
-								if (!server_name) {
-									this.consecutiveMistakeCount++
-									pushToolResult(
-										await this.sayAndCreateMissingParamError("access_mcp_resource", "server_name"),
-									)
-									break
-								}
-								if (!uri) {
-									this.consecutiveMistakeCount++
-									pushToolResult(
-										await this.sayAndCreateMissingParamError("access_mcp_resource", "uri"),
-									)
-									break
-								}
-								this.consecutiveMistakeCount = 0
-								const completeMessage = JSON.stringify({
-									type: "access_mcp_resource",
-									serverName: server_name,
-									uri,
-								} satisfies ClineAskUseMcpServer)
-								const didApprove = await askApproval("use_mcp_server", completeMessage)
-								if (!didApprove) {
-									break
-								}
-								// now execute the tool
-								await this.say("mcp_server_request_started")
-								const resourceResult = await this.providerRef
-									.deref()
-									?.getMcpHub()
-									?.readResource(server_name, uri)
-								const resourceResultPretty =
-									resourceResult?.contents
-										.map((item) => {
-											if (item.text) {
-												return item.text
-											}
-											return ""
-										})
-										.filter(Boolean)
-										.join("\n\n") || "(Empty response)"
-								await this.say("mcp_server_response", resourceResultPretty)
-								pushToolResult(formatResponse.toolResult(resourceResultPretty))
-								break
-							}
-						} catch (error) {
-							await handleError("accessing MCP resource", error)
-							break
-						}
-					}
-					case "ask_followup_question": {
-						const question: string | undefined = block.params.question
-						const follow_up: string | undefined = block.params.follow_up
-						try {
-							if (block.partial) {
-								await this.ask("followup", removeClosingTag("question", question), block.partial).catch(
-									() => {},
-								)
-								break
-							} else {
-								if (!question) {
-									this.consecutiveMistakeCount++
-									pushToolResult(
-										await this.sayAndCreateMissingParamError("ask_followup_question", "question"),
-									)
-									break
-								}
-
-								type Suggest = {
-									answer: string
-								}
-
-								let follow_up_json = {
-									question,
-									suggest: [] as Suggest[],
-								}
-
-								if (follow_up) {
-									let parsedSuggest: {
-										suggest: Suggest[] | Suggest
-									}
-
-									try {
-										parsedSuggest = parseXml(follow_up, ["suggest"]) as {
-											suggest: Suggest[] | Suggest
-										}
-									} catch (error) {
-										this.consecutiveMistakeCount++
-										await this.say("error", `Failed to parse operations: ${error.message}`)
-										pushToolResult(formatResponse.toolError("Invalid operations xml format"))
-										break
-									}
-
-									const normalizedSuggest = Array.isArray(parsedSuggest?.suggest)
-										? parsedSuggest.suggest
-										: [parsedSuggest?.suggest].filter((sug): sug is Suggest => sug !== undefined)
-
-									follow_up_json.suggest = normalizedSuggest
-								}
-
-								this.consecutiveMistakeCount = 0
-
-								const { text, images } = await this.ask(
-									"followup",
-									JSON.stringify(follow_up_json),
-									false,
-								)
-								await this.say("user_feedback", text ?? "", images)
-								pushToolResult(formatResponse.toolResult(`<answer>\n${text}\n</answer>`, images))
-								break
-							}
-						} catch (error) {
-							await handleError("asking question", error)
-							break
-						}
-					}
-					case "switch_mode": {
-						const mode_slug: string | undefined = block.params.mode_slug
-						const reason: string | undefined = block.params.reason
-						try {
-							if (block.partial) {
-								const partialMessage = JSON.stringify({
-									tool: "switchMode",
-									mode: removeClosingTag("mode_slug", mode_slug),
-									reason: removeClosingTag("reason", reason),
-								})
-								await this.ask("tool", partialMessage, block.partial).catch(() => {})
-								break
-							} else {
-								if (!mode_slug) {
-									this.consecutiveMistakeCount++
-									pushToolResult(await this.sayAndCreateMissingParamError("switch_mode", "mode_slug"))
-									break
-								}
-								this.consecutiveMistakeCount = 0
-
-								// Verify the mode exists
-								const targetMode = getModeBySlug(
-									mode_slug,
-									(await this.providerRef.deref()?.getState())?.customModes,
-								)
-								if (!targetMode) {
-									pushToolResult(formatResponse.toolError(`Invalid mode: ${mode_slug}`))
-									break
-								}
-
-								// Check if already in requested mode
-								const currentMode =
-									(await this.providerRef.deref()?.getState())?.mode ?? defaultModeSlug
-								if (currentMode === mode_slug) {
-									pushToolResult(`Already in ${targetMode.name} mode.`)
-									break
-								}
-
-								const completeMessage = JSON.stringify({
-									tool: "switchMode",
-									mode: mode_slug,
-									reason,
-								})
-
-								const didApprove = await askApproval("tool", completeMessage)
-								if (!didApprove) {
-									break
-								}
-
-								// Switch the mode using shared handler
-								await this.providerRef.deref()?.handleModeSwitch(mode_slug)
-								pushToolResult(
-									`Successfully switched from ${getModeBySlug(currentMode)?.name ?? currentMode} mode to ${
-										targetMode.name
-									} mode${reason ? ` because: ${reason}` : ""}.`,
-								)
-								await delay(500) // delay to allow mode change to take effect before next tool is executed
-								break
-							}
-						} catch (error) {
-							await handleError("switching mode", error)
-							break
-						}
-					}
-
-					case "new_task": {
-						const mode: string | undefined = block.params.mode
-						const message: string | undefined = block.params.message
-						try {
-							if (block.partial) {
-								const partialMessage = JSON.stringify({
-									tool: "newTask",
-									mode: removeClosingTag("mode", mode),
-									message: removeClosingTag("message", message),
-								})
-								await this.ask("tool", partialMessage, block.partial).catch(() => {})
-								break
-							} else {
-								if (!mode) {
-									this.consecutiveMistakeCount++
-									pushToolResult(await this.sayAndCreateMissingParamError("new_task", "mode"))
-									break
-								}
-								if (!message) {
-									this.consecutiveMistakeCount++
-									pushToolResult(await this.sayAndCreateMissingParamError("new_task", "message"))
-									break
-								}
-								this.consecutiveMistakeCount = 0
-
-								// Verify the mode exists
-								const targetMode = getModeBySlug(
-									mode,
-									(await this.providerRef.deref()?.getState())?.customModes,
-								)
-								if (!targetMode) {
-									pushToolResult(formatResponse.toolError(`Invalid mode: ${mode}`))
-									break
-								}
-
-								const toolMessage = JSON.stringify({
-									tool: "newTask",
-									mode: targetMode.name,
-									content: message,
-								})
-								const didApprove = await askApproval("tool", toolMessage)
-
-								if (!didApprove) {
-									break
-								}
-
-								const provider = this.providerRef.deref()
-
-								if (!provider) {
-									break
-								}
-
-								// Preserve the current mode so we can resume with it later.
-								this.pausedModeSlug = (await provider.getState()).mode ?? defaultModeSlug
-
-								// Switch mode first, then create new task instance.
-								await provider.handleModeSwitch(mode)
-
-								// Delay to allow mode change to take effect before next tool is executed.
-								await delay(500)
-
-								const newCline = await provider.initClineWithTask(message, undefined, this)
-								this.emit("taskSpawned", newCline.taskId)
-
-								pushToolResult(
-									`Successfully created new task in ${targetMode.name} mode with message: ${message}`,
-								)
-
-								// Set the isPaused flag to true so the parent
-								// task can wait for the sub-task to finish.
-								this.isPaused = true
-								this.emit("taskPaused")
-
-								break
-							}
-						} catch (error) {
-							await handleError("creating new task", error)
-							break
-						}
-					}
-
-					case "attempt_completion": {
-						const result: string | undefined = block.params.result
-						const command: string | undefined = block.params.command
-						try {
-							const lastMessage = this.clineMessages.at(-1)
-							if (block.partial) {
-								if (command) {
-									// the attempt_completion text is done, now we're getting command
-									// remove the previous partial attempt_completion ask, replace with say, post state to webview, then stream command
-
-									// const secondLastMessage = this.clineMessages.at(-2)
-									if (lastMessage && lastMessage.ask === "command") {
-										// update command
-										await this.ask(
-											"command",
-											removeClosingTag("command", command),
-											block.partial,
-										).catch(() => {})
-									} else {
-										// last message is completion_result
-										// we have command string, which means we have the result as well, so finish it (doesnt have to exist yet)
-										await this.say(
-											"completion_result",
-											removeClosingTag("result", result),
-											undefined,
-											false,
-										)
-
-										await this.ask(
-											"command",
-											removeClosingTag("command", command),
-											block.partial,
-										).catch(() => {})
-									}
-								} else {
-									// no command, still outputting partial result
-									await this.say(
-										"completion_result",
-										removeClosingTag("result", result),
-										undefined,
-										block.partial,
-									)
-								}
-								break
-							} else {
-								if (!result) {
-									this.consecutiveMistakeCount++
-									pushToolResult(
-										await this.sayAndCreateMissingParamError("attempt_completion", "result"),
-									)
-									break
-								}
-
-								this.consecutiveMistakeCount = 0
-
-								let commandResult: ToolResponse | undefined
-
-								if (command) {
-									if (lastMessage && lastMessage.ask !== "command") {
-										// Haven't sent a command message yet so
-										// first send completion_result then command.
-										await this.say("completion_result", result, undefined, false)
-									}
-
-									// Complete command message.
-									const didApprove = await askApproval("command", command)
-
-									if (!didApprove) {
-										break
-									}
-
-									const [userRejected, execCommandResult] = await this.executeCommandTool(command!)
-
-									if (userRejected) {
-										this.didRejectTool = true
-										pushToolResult(execCommandResult)
-										break
-									}
-
-									// User didn't reject, but the command may have output.
-									commandResult = execCommandResult
-								} else {
-									await this.say("completion_result", result, undefined, false)
-								}
-
-								this.emit("taskCompleted", this.taskId, this.getTokenUsage())
-
-								if (this.parentTask) {
-									const didApprove = await askFinishSubTaskApproval()
-
-									if (!didApprove) {
-										break
-									}
-
-									// tell the provider to remove the current subtask and resume the previous task in the stack
-									await this.providerRef.deref()?.finishSubTask(`Task complete: ${lastMessage?.text}`)
-									break
-								}
-
-								// We already sent completion_result says, an
-								// empty string asks relinquishes control over
-								// button and field.
-								const { response, text, images } = await this.ask("completion_result", "", false)
-
-								// Signals to recursive loop to stop (for now
-								// this never happens since yesButtonClicked
-								// will trigger a new task).
-								if (response === "yesButtonClicked") {
-									pushToolResult("")
-									break
-								}
-
-								await this.say("user_feedback", text ?? "", images)
-								const toolResults: (Anthropic.TextBlockParam | Anthropic.ImageBlockParam)[] = []
-
-								if (commandResult) {
-									if (typeof commandResult === "string") {
-										toolResults.push({ type: "text", text: commandResult })
-									} else if (Array.isArray(commandResult)) {
-										toolResults.push(...commandResult)
-									}
-								}
-
-								toolResults.push({
-									type: "text",
-									text: `The user has provided feedback on the results. Consider their input to continue the task, and then attempt completion again.\n<feedback>\n${text}\n</feedback>`,
-								})
-
-								toolResults.push(...formatResponse.imageBlocks(images))
-
-								this.userMessageContent.push({
-									type: "text",
-									text: `${toolDescription()} Result:`,
-								})
-
-								this.userMessageContent.push(...toolResults)
-								break
-							}
-						} catch (error) {
-							await handleError("inspecting site", error)
-							break
-						}
-					}
-=======
->>>>>>> 0949556b
 				}
 
 				break
