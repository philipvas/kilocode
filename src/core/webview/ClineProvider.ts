import os from "os"
import * as path from "path"
import fs from "fs/promises"
import EventEmitter from "events"

import { Anthropic } from "@anthropic-ai/sdk"
import delay from "delay"
import axios from "axios"
import pWaitFor from "p-wait-for"
import * as vscode from "vscode"

import {
	type TaskProviderLike,
	type TaskProviderEvents,
	type GlobalState,
	type ProviderName,
	type ProviderSettings,
	type RooCodeSettings,
	type ProviderSettingsEntry,
	type StaticAppProperties,
	type DynamicAppProperties,
	type CloudAppProperties,
	type TaskProperties,
	type GitProperties,
	type TelemetryProperties,
	type TelemetryPropertiesProvider,
	type CodeActionId,
	type CodeActionName,
	type TerminalActionId,
	type TerminalActionPromptType,
	type HistoryItem,
	type ClineAsk,
	RooCodeEventName,
	requestyDefaultModelId,
	openRouterDefaultModelId,
	glamaDefaultModelId,
	DEFAULT_TERMINAL_OUTPUT_CHARACTER_LIMIT,
	DEFAULT_WRITE_DELAY_MS,
} from "@roo-code/types"
import { TelemetryService } from "@roo-code/telemetry"
import { type CloudUserInfo, CloudService, ORGANIZATION_ALLOW_ALL, getRooCodeApiUrl } from "@roo-code/cloud"

import { Package } from "../../shared/package"
import { findLast } from "../../shared/array"
import { supportPrompt } from "../../shared/support-prompt"
import { GlobalFileNames } from "../../shared/globalFileNames"
import { ExtensionMessage, MarketplaceInstalledMetadata } from "../../shared/ExtensionMessage"
import { Mode, defaultModeSlug, getModeBySlug } from "../../shared/modes"
import { experimentDefault } from "../../shared/experiments"
import { formatLanguage } from "../../shared/language"
import { WebviewMessage } from "../../shared/WebviewMessage"
import { EMBEDDING_MODEL_PROFILES } from "../../shared/embeddingModels"
import { ProfileValidator } from "../../shared/ProfileValidator"

import { Terminal } from "../../integrations/terminal/Terminal"
import { downloadTask } from "../../integrations/misc/export-markdown"
import { getTheme } from "../../integrations/theme/getTheme"
import WorkspaceTracker from "../../integrations/workspace/WorkspaceTracker"

import { McpHub } from "../../services/mcp/McpHub"
import { McpServerManager } from "../../services/mcp/McpServerManager"
import { MarketplaceManager } from "../../services/marketplace"
import { ShadowCheckpointService } from "../../services/checkpoints/ShadowCheckpointService"
import { CodeIndexManager } from "../../services/code-index/manager"
import type { IndexProgressUpdate } from "../../services/code-index/interfaces/manager"
import { MdmService } from "../../services/mdm/MdmService"

import { fileExistsAtPath } from "../../utils/fs"
import { setTtsEnabled, setTtsSpeed } from "../../utils/tts"
import { getWorkspaceGitInfo } from "../../utils/git"
import { getWorkspacePath } from "../../utils/path"
import { isRemoteControlEnabled } from "../../utils/remoteControl"

import { setPanel } from "../../activate/registerCommands"

import { t } from "../../i18n"

import { buildApiHandler } from "../../api"
import { forceFullModelDetailsLoad, hasLoadedFullDetails } from "../../api/providers/fetchers/lmstudio"

import { ContextProxy } from "../config/ContextProxy"
import { getEnabledRules } from "./kilorules"
import { ProviderSettingsManager } from "../config/ProviderSettingsManager"
import { CustomModesManager } from "../config/CustomModesManager"
import { Task, TaskOptions } from "../task/Task"
import { getSystemPromptFilePath } from "../prompts/sections/custom-system-prompt"

import { webviewMessageHandler } from "./webviewMessageHandler"
import { getNonce } from "./getNonce"
import { getUri } from "./getUri"

//kilocode_change start
import { McpDownloadResponse, McpMarketplaceCatalog } from "../../shared/kilocode/mcp"
import { McpServer } from "../../shared/mcp"
import { OpenRouterHandler } from "../../api/providers"
import { stringifyError } from "../../shared/kilocode/errorUtils"
import isWsl from "is-wsl"
import { getKilocodeDefaultModel } from "../../api/providers/kilocode/getKilocodeDefaultModel"

export type ClineProviderState = Awaited<ReturnType<ClineProvider["getState"]>>
// kilocode_change end

/**
 * https://github.com/microsoft/vscode-webview-ui-toolkit-samples/blob/main/default/weather-webview/src/providers/WeatherViewProvider.ts
 * https://github.com/KumarVariable/vscode-extension-sidebar-html/blob/master/src/customSidebarViewProvider.ts
 */

export class ClineProvider
	extends EventEmitter<TaskProviderEvents>
	implements vscode.WebviewViewProvider, TelemetryPropertiesProvider, TaskProviderLike
{
	// Used in package.json as the view's id. This value cannot be changed due
	// to how VSCode caches views based on their id, and updating the id would
	// break existing instances of the extension.
	public static readonly sideBarId = `${Package.name}.SidebarProvider`
	public static readonly tabPanelId = `${Package.name}.TabPanelProvider`
	private static activeInstances: Set<ClineProvider> = new Set()
	private disposables: vscode.Disposable[] = []
	private webviewDisposables: vscode.Disposable[] = []
	private view?: vscode.WebviewView | vscode.WebviewPanel
	private clineStack: Task[] = []
	private codeIndexStatusSubscription?: vscode.Disposable
	private currentWorkspaceManager?: CodeIndexManager
	private _workspaceTracker?: WorkspaceTracker // workSpaceTracker read-only for access outside this class
	protected mcpHub?: McpHub // Change from private to protected
	private marketplaceManager: MarketplaceManager
	private mdmService?: MdmService
	private taskCreationCallback: (task: Task) => void
	private taskEventListeners: WeakMap<Task, Array<() => void>> = new WeakMap()

	private recentTasksCache?: string[]

	public isViewLaunched = false
	public settingsImportedAt?: number
	public readonly latestAnnouncementId = "aug-20-2025-stealth-model" // Update for stealth model announcement
	public readonly providerSettingsManager: ProviderSettingsManager
	public readonly customModesManager: CustomModesManager

	constructor(
		readonly context: vscode.ExtensionContext,
		private readonly outputChannel: vscode.OutputChannel,
		private readonly renderContext: "sidebar" | "editor" = "sidebar",
		public readonly contextProxy: ContextProxy,
		mdmService?: MdmService,
	) {
		super()

		this.log("ClineProvider instantiated")
		ClineProvider.activeInstances.add(this)

		this.mdmService = mdmService
		this.updateGlobalState("codebaseIndexModels", EMBEDDING_MODEL_PROFILES)

		// Start configuration loading (which might trigger indexing) in the background.
		// Don't await, allowing activation to continue immediately.

		// Register this provider with the telemetry service to enable it to add
		// properties like mode and provider.
		TelemetryService.instance.setProvider(this)

		this._workspaceTracker = new WorkspaceTracker(this)

		this.providerSettingsManager = new ProviderSettingsManager(this.context)

		this.customModesManager = new CustomModesManager(this.context, async () => {
			await this.postStateToWebview()
		})

		// Initialize MCP Hub through the singleton manager
		McpServerManager.getInstance(this.context, this)
			.then((hub) => {
				this.mcpHub = hub
				this.mcpHub.registerClient()
			})
			.catch((error) => {
				this.log(`Failed to initialize MCP Hub: ${error}`)
			})

		this.marketplaceManager = new MarketplaceManager(this.context, this.customModesManager)

		this.taskCreationCallback = (instance: Task) => {
			this.emit(RooCodeEventName.TaskCreated, instance)

			// Create named listener functions so we can remove them later.
			const onTaskStarted = () => this.emit(RooCodeEventName.TaskStarted, instance.taskId)
			const onTaskCompleted = (taskId: string, tokenUsage: any, toolUsage: any) =>
				this.emit(RooCodeEventName.TaskCompleted, taskId, tokenUsage, toolUsage)
			const onTaskAborted = () => this.emit(RooCodeEventName.TaskAborted, instance.taskId)
			const onTaskFocused = () => this.emit(RooCodeEventName.TaskFocused, instance.taskId)
			const onTaskUnfocused = () => this.emit(RooCodeEventName.TaskUnfocused, instance.taskId)
			const onTaskActive = (taskId: string) => this.emit(RooCodeEventName.TaskActive, taskId)
			const onTaskInteractive = (taskId: string) => this.emit(RooCodeEventName.TaskInteractive, taskId)
			const onTaskResumable = (taskId: string) => this.emit(RooCodeEventName.TaskResumable, taskId)
			const onTaskIdle = (taskId: string) => this.emit(RooCodeEventName.TaskIdle, taskId)

			// Attach the listeners.
			instance.on(RooCodeEventName.TaskStarted, onTaskStarted)
			instance.on(RooCodeEventName.TaskCompleted, onTaskCompleted)
			instance.on(RooCodeEventName.TaskAborted, onTaskAborted)
			instance.on(RooCodeEventName.TaskFocused, onTaskFocused)
			instance.on(RooCodeEventName.TaskUnfocused, onTaskUnfocused)
			instance.on(RooCodeEventName.TaskActive, onTaskActive)
			instance.on(RooCodeEventName.TaskInteractive, onTaskInteractive)
			instance.on(RooCodeEventName.TaskResumable, onTaskResumable)
			instance.on(RooCodeEventName.TaskIdle, onTaskIdle)

			// Store the cleanup functions for later removal.
			this.taskEventListeners.set(instance, [
				() => instance.off(RooCodeEventName.TaskStarted, onTaskStarted),
				() => instance.off(RooCodeEventName.TaskCompleted, onTaskCompleted),
				() => instance.off(RooCodeEventName.TaskAborted, onTaskAborted),
				() => instance.off(RooCodeEventName.TaskFocused, onTaskFocused),
				() => instance.off(RooCodeEventName.TaskUnfocused, onTaskUnfocused),
				() => instance.off(RooCodeEventName.TaskActive, onTaskActive),
				() => instance.off(RooCodeEventName.TaskInteractive, onTaskInteractive),
				() => instance.off(RooCodeEventName.TaskResumable, onTaskResumable),
				() => instance.off(RooCodeEventName.TaskIdle, onTaskIdle),
			])
		}

		// Initialize Roo Code Cloud profile sync.
		this.initializeCloudProfileSync().catch((error) => {
			this.log(`Failed to initialize cloud profile sync: ${error}`)
		})
	}

	/**
	 * Override EventEmitter's on method to match TaskProviderLike interface
	 */
	override on<K extends keyof TaskProviderEvents>(
		event: K,
		listener: (...args: TaskProviderEvents[K]) => void | Promise<void>,
	): this {
		return super.on(event, listener as any)
	}

	/**
	 * Override EventEmitter's off method to match TaskProviderLike interface
	 */
	override off<K extends keyof TaskProviderEvents>(
		event: K,
		listener: (...args: TaskProviderEvents[K]) => void | Promise<void>,
	): this {
		return super.off(event, listener as any)
	}

	/**
	 * Initialize cloud profile synchronization
	 */
	private async initializeCloudProfileSync() {
		try {
			// Check if authenticated and sync profiles
			if (CloudService.hasInstance() && CloudService.instance.isAuthenticated()) {
				await this.syncCloudProfiles()
			}

			// Set up listener for future updates
			if (CloudService.hasInstance()) {
				CloudService.instance.on("settings-updated", this.handleCloudSettingsUpdate)
			}
		} catch (error) {
			this.log(`Error in initializeCloudProfileSync: ${error}`)
		}
	}

	/**
	 * Handle cloud settings updates
	 */
	private handleCloudSettingsUpdate = async () => {
		try {
			await this.syncCloudProfiles()
		} catch (error) {
			this.log(`Error handling cloud settings update: ${error}`)
		}
	}

	/**
	 * Synchronize cloud profiles with local profiles
	 */
	private async syncCloudProfiles() {
		try {
			const settings = CloudService.instance.getOrganizationSettings()
			if (!settings?.providerProfiles) {
				return
			}

			const currentApiConfigName = this.getGlobalState("currentApiConfigName")
			const result = await this.providerSettingsManager.syncCloudProfiles(
				settings.providerProfiles,
				currentApiConfigName,
			)

			if (result.hasChanges) {
				// Update list
				await this.updateGlobalState("listApiConfigMeta", await this.providerSettingsManager.listConfig())

				if (result.activeProfileChanged && result.activeProfileId) {
					// Reload full settings for new active profile
					const profile = await this.providerSettingsManager.getProfile({
						id: result.activeProfileId,
					})
					await this.activateProviderProfile({ name: profile.name })
				}

				await this.postStateToWebview()
			}
		} catch (error) {
			this.log(`Error syncing cloud profiles: ${error}`)
		}
	}

	// Adds a new Task instance to clineStack, marking the start of a new task.
	// The instance is pushed to the top of the stack (LIFO order).
	// When the task is completed, the top instance is removed, reactivating the previous task.
	async addClineToStack(task: Task) {
		console.log(`[subtasks] adding task ${task.taskId}.${task.instanceId} to stack`)

		// Add this cline instance into the stack that represents the order of all the called tasks.
		this.clineStack.push(task)
		task.emit(RooCodeEventName.TaskFocused)

		// Perform special setup provider specific tasks.
		await this.performPreparationTasks(task)

		// Ensure getState() resolves correctly.
		const state = await this.getState()

		if (!state || typeof state.mode !== "string") {
			throw new Error(t("common:errors.retrieve_current_mode"))
		}
	}

	async performPreparationTasks(cline: Task) {
		// LMStudio: We need to force model loading in order to read its context
		// size; we do it now since we're starting a task with that model selected.
		if (cline.apiConfiguration && cline.apiConfiguration.apiProvider === "lmstudio") {
			try {
				if (!hasLoadedFullDetails(cline.apiConfiguration.lmStudioModelId!)) {
					await forceFullModelDetailsLoad(
						cline.apiConfiguration.lmStudioBaseUrl ?? "http://localhost:1234",
						cline.apiConfiguration.lmStudioModelId!,
					)
				}
			} catch (error) {
				this.log(`Failed to load full model details for LM Studio: ${error}`)
				vscode.window.showErrorMessage(error.message)
			}
		}
	}

	// Removes and destroys the top Cline instance (the current finished task),
	// activating the previous one (resuming the parent task).
	async removeClineFromStack() {
		if (this.clineStack.length === 0) {
			return
		}

		// Pop the top Cline instance from the stack.
		let task = this.clineStack.pop()

		if (task) {
			console.log(`[subtasks] removing task ${task.taskId}.${task.instanceId} from stack`)

			try {
				// Abort the running task and set isAbandoned to true so
				// all running promises will exit as well.
				await task.abortTask(true)
			} catch (e) {
				this.log(
					`[subtasks] encountered error while aborting task ${task.taskId}.${task.instanceId}: ${e.message}`,
				)
			}

			task.emit(RooCodeEventName.TaskUnfocused)

			// Remove event listeners before clearing the reference.
			const cleanupFunctions = this.taskEventListeners.get(task)

			if (cleanupFunctions) {
				cleanupFunctions.forEach((cleanup) => cleanup())
				this.taskEventListeners.delete(task)
			}

			// Make sure no reference kept, once promises end it will be
			// garbage collected.
			task = undefined
		}
	}

	// returns the current cline object in the stack (the top one)
	// if the stack is empty, returns undefined
	getCurrentTask(): Task | undefined {
		if (this.clineStack.length === 0) {
			return undefined
		}
		return this.clineStack[this.clineStack.length - 1]
	}

	// returns the current clineStack length (how many cline objects are in the stack)
	getTaskStackSize(): number {
		return this.clineStack.length
	}

	public getCurrentTaskStack(): string[] {
		return this.clineStack.map((cline) => cline.taskId)
	}

	// remove the current task/cline instance (at the top of the stack), so this task is finished
	// and resume the previous task/cline instance (if it exists)
	// this is used when a sub task is finished and the parent task needs to be resumed
	async finishSubTask(lastMessage: string) {
		console.log(`[subtasks] finishing subtask ${lastMessage}`)
		// remove the last cline instance from the stack (this is the finished sub task)
		await this.removeClineFromStack()
		// resume the last cline instance in the stack (if it exists - this is the 'parent' calling task)
		await this.getCurrentTask()?.resumePausedTask(lastMessage)
	}

	// Clear the current task without treating it as a subtask
	// This is used when the user cancels a task that is not a subtask
	async clearTask() {
		await this.removeClineFromStack()
	}

	resumeTask(taskId: string): void {
		// Use the existing showTaskWithId method which handles both current and historical tasks
		this.showTaskWithId(taskId).catch((error) => {
			this.log(`Failed to resume task ${taskId}: ${error.message}`)
		})
	}

	getRecentTasks(): string[] {
		if (this.recentTasksCache) {
			return this.recentTasksCache
		}

		const history = this.getGlobalState("taskHistory") ?? []
		const workspaceTasks: HistoryItem[] = []

		for (const item of history) {
			if (!item.ts || !item.task || item.workspace !== this.cwd) {
				continue
			}

			workspaceTasks.push(item)
		}

		if (workspaceTasks.length === 0) {
			this.recentTasksCache = []
			return this.recentTasksCache
		}

		workspaceTasks.sort((a, b) => b.ts - a.ts)
		let recentTaskIds: string[] = []

		if (workspaceTasks.length >= 100) {
			// If we have at least 100 tasks, return tasks from the last 7 days.
			const sevenDaysAgo = Date.now() - 7 * 24 * 60 * 60 * 1000

			for (const item of workspaceTasks) {
				// Stop when we hit tasks older than 7 days.
				if (item.ts < sevenDaysAgo) {
					break
				}

				recentTaskIds.push(item.id)
			}
		} else {
			// Otherwise, return the most recent 100 tasks (or all if less than 100).
			recentTaskIds = workspaceTasks.slice(0, Math.min(100, workspaceTasks.length)).map((item) => item.id)
		}

		this.recentTasksCache = recentTaskIds
		return this.recentTasksCache
	}

	/*
	VSCode extensions use the disposable pattern to clean up resources when the sidebar/editor tab is closed by the user or system. This applies to event listening, commands, interacting with the UI, etc.
	- https://vscode-docs.readthedocs.io/en/stable/extensions/patterns-and-principles/
	- https://github.com/microsoft/vscode-extension-samples/blob/main/webview-sample/src/extension.ts
	*/
	private clearWebviewResources() {
		while (this.webviewDisposables.length) {
			const x = this.webviewDisposables.pop()
			if (x) {
				x.dispose()
			}
		}
	}

	async dispose() {
		this.log("Disposing ClineProvider...")

		// Clear all tasks from the stack.
		while (this.clineStack.length > 0) {
			await this.removeClineFromStack()
		}

		this.log("Cleared all tasks")

		if (this.view && "dispose" in this.view) {
			this.view.dispose()
			this.log("Disposed webview")
		}

		this.clearWebviewResources()

		// Clean up cloud service event listener
		if (CloudService.hasInstance()) {
			CloudService.instance.off("settings-updated", this.handleCloudSettingsUpdate)
		}

		while (this.disposables.length) {
			const x = this.disposables.pop()

			if (x) {
				x.dispose()
			}
		}

		this._workspaceTracker?.dispose()
		this._workspaceTracker = undefined
		await this.mcpHub?.unregisterClient()
		this.mcpHub = undefined
		this.marketplaceManager?.cleanup()
		this.customModesManager?.dispose()
		this.log("Disposed all disposables")
		ClineProvider.activeInstances.delete(this)

		// Clean up any event listeners attached to this provider
		this.removeAllListeners()

		McpServerManager.unregisterProvider(this)
	}

	public static getVisibleInstance(): ClineProvider | undefined {
		return findLast(Array.from(this.activeInstances), (instance) => instance.view?.visible === true)
	}

	public static async getInstance(): Promise<ClineProvider | undefined> {
		let visibleProvider = ClineProvider.getVisibleInstance()

		// If no visible provider, try to show the sidebar view
		if (!visibleProvider) {
			await vscode.commands.executeCommand(`${Package.name}.SidebarProvider.focus`)
			// Wait briefly for the view to become visible
			await delay(100)
			visibleProvider = ClineProvider.getVisibleInstance()
		}

		// If still no visible provider, return
		if (!visibleProvider) {
			return
		}

		return visibleProvider
	}

	public static async isActiveTask(): Promise<boolean> {
		const visibleProvider = await ClineProvider.getInstance()

		if (!visibleProvider) {
			return false
		}

		// Check if there is a cline instance in the stack (if this provider has an active task)
		if (visibleProvider.getCurrentTask()) {
			return true
		}

		return false
	}

	public static async handleCodeAction(
		command: CodeActionId,
		promptType: CodeActionName,
		params: Record<string, string | any[]>,
	): Promise<void> {
		// Capture telemetry for code action usage
		TelemetryService.instance.captureCodeActionUsed(promptType)

		const visibleProvider = await ClineProvider.getInstance()

		if (!visibleProvider) {
			return
		}

		const { customSupportPrompts } = await visibleProvider.getState()

		// TODO: Improve type safety for promptType.
		const prompt = supportPrompt.create(promptType, params, customSupportPrompts)

		if (command === "addToContext") {
			await visibleProvider.postMessageToWebview({ type: "invoke", invoke: "setChatBoxMessage", text: prompt })
			return
		}

		await visibleProvider.createTask(prompt)
	}

	public static async handleTerminalAction(
		command: TerminalActionId,
		promptType: TerminalActionPromptType,
		params: Record<string, string | any[]>,
	): Promise<void> {
		TelemetryService.instance.captureCodeActionUsed(promptType)

		const visibleProvider = await ClineProvider.getInstance()

		if (!visibleProvider) {
			return
		}

		const { customSupportPrompts } = await visibleProvider.getState()
		const prompt = supportPrompt.create(promptType, params, customSupportPrompts)

		if (command === "terminalAddToContext") {
			await visibleProvider.postMessageToWebview({ type: "invoke", invoke: "setChatBoxMessage", text: prompt })
			return
		}

		try {
			await visibleProvider.createTask(prompt)
		} catch (error) {
			if (error instanceof OrganizationAllowListViolationError) {
				// Errors from terminal commands seem to get swallowed / ignored.
				vscode.window.showErrorMessage(error.message)
			}

			throw error
		}
	}

	async resolveWebviewView(webviewView: vscode.WebviewView | vscode.WebviewPanel) {
		this.log("Resolving webview view")

		this.view = webviewView

		// kilocode_change start: extract constant inTabMode
		// Set panel reference according to webview type
		const inTabMode = "onDidChangeViewState" in webviewView

		if (inTabMode) {
			setPanel(webviewView, "tab")
		} else if ("onDidChangeVisibility" in webviewView) {
			setPanel(webviewView, "sidebar")
		}
		// kilocode_change end

		// Initialize out-of-scope variables that need to receive persistent
		// global state values.
		this.getState().then(
			({
				terminalShellIntegrationTimeout = Terminal.defaultShellIntegrationTimeout,
				terminalShellIntegrationDisabled = true, // kilocode_change: default
				terminalCommandDelay = 0,
				terminalZshClearEolMark = true,
				terminalZshOhMy = false,
				terminalZshP10k = false,
				terminalPowershellCounter = false,
				terminalZdotdir = false,
			}) => {
				Terminal.setShellIntegrationTimeout(terminalShellIntegrationTimeout)
				Terminal.setShellIntegrationDisabled(terminalShellIntegrationDisabled)
				Terminal.setCommandDelay(terminalCommandDelay)
				Terminal.setTerminalZshClearEolMark(terminalZshClearEolMark)
				Terminal.setTerminalZshOhMy(terminalZshOhMy)
				Terminal.setTerminalZshP10k(terminalZshP10k)
				Terminal.setPowershellCounter(terminalPowershellCounter)
				Terminal.setTerminalZdotdir(terminalZdotdir)
			},
		)

		this.getState().then(({ ttsEnabled }) => {
			setTtsEnabled(ttsEnabled ?? false)
		})

		this.getState().then(({ ttsSpeed }) => {
			setTtsSpeed(ttsSpeed ?? 1)
		})

		webviewView.webview.options = {
			enableScripts: true,
			// Defensive: prefer contextProxy.extensionUri when present, otherwise fall back to the raw extension context.
			localResourceRoots: [this.contextProxy?.extensionUri ?? this.context.extensionUri],
		}

		// Resolve extensionMode defensively: prefer a mode exposed on the injected contextProxy,
		// otherwise fall back to the raw extension context's mode.
		const extensionMode =
			this.contextProxy && (this.contextProxy as any).extensionMode !== undefined
				? (this.contextProxy as any).extensionMode
				: this.context.extensionMode

		webviewView.webview.html =
			extensionMode === vscode.ExtensionMode.Development
				? await this.getHMRHtmlContent(webviewView.webview)
				: this.getHtmlContent(webviewView.webview)

		// Sets up an event listener to listen for messages passed from the webview view context
		// and executes code based on the message that is received.
		this.setWebviewMessageListener(webviewView.webview)

		// Initialize code index status subscription for the current workspace.
		this.updateCodeIndexStatusSubscription()

		// Listen for active editor changes to update code index status for the
		// current workspace.
		const activeEditorSubscription = vscode.window.onDidChangeActiveTextEditor(() => {
			// Update subscription when workspace might have changed.
			this.updateCodeIndexStatusSubscription()
		})
		this.webviewDisposables.push(activeEditorSubscription)

		// Listen for when the panel becomes visible.
		// https://github.com/microsoft/vscode-discussions/discussions/840
		if ("onDidChangeViewState" in webviewView) {
			// WebviewView and WebviewPanel have all the same properties except
			// for this visibility listener panel.
			const viewStateDisposable = webviewView.onDidChangeViewState(() => {
				if (this.view?.visible) {
					this.postMessageToWebview({ type: "action", action: "didBecomeVisible" })
				}
			})

			this.webviewDisposables.push(viewStateDisposable)
		} else if ("onDidChangeVisibility" in webviewView) {
			// sidebar
			const visibilityDisposable = webviewView.onDidChangeVisibility(() => {
				if (this.view?.visible) {
					this.postMessageToWebview({ type: "action", action: "didBecomeVisible" })
				}
			})

			this.webviewDisposables.push(visibilityDisposable)
		}

		// Listen for when the view is disposed
		// This happens when the user closes the view or when the view is closed programmatically
		webviewView.onDidDispose(
			async () => {
				if (inTabMode) {
					this.log("Disposing ClineProvider instance for tab view")
					await this.dispose()
				} else {
					this.log("Clearing webview resources for sidebar view")
					this.clearWebviewResources()
					// Reset current workspace manager reference when view is disposed
					this.currentWorkspaceManager = undefined
				}
			},
			null,
			this.disposables,
		)

		// Listen for when color changes
		const configDisposable = vscode.workspace.onDidChangeConfiguration(async (e) => {
			if (e && e.affectsConfiguration("workbench.colorTheme")) {
				// Sends latest theme name to webview
				await this.postMessageToWebview({ type: "theme", text: JSON.stringify(await getTheme()) })
			}
		})
		this.webviewDisposables.push(configDisposable)

		// If the extension is starting a new session, clear previous task state.
		await this.removeClineFromStack()

		this.log("Webview view resolved")
	}

	// When initializing a new task, (not from history but from a tool command
	// new_task) there is no need to remove the previous task since the new
	// task is a subtask of the previous one, and when it finishes it is removed
	// from the stack and the caller is resumed in this way we can have a chain
	// of tasks, each one being a sub task of the previous one until the main
	// task is finished.
	public async createTask(
		text?: string,
		images?: string[],
		parentTask?: Task,
		options: Partial<
			Pick<
				TaskOptions,
				"enableDiff" | "enableCheckpoints" | "fuzzyMatchThreshold" | "consecutiveMistakeLimit" | "experiments"
			>
		> = {},
	) {
		const {
			apiConfiguration,
			organizationAllowList,
			diffEnabled: enableDiff,
			enableCheckpoints,
			fuzzyMatchThreshold,
			experiments,
			cloudUserInfo,
			remoteControlEnabled,
		} = await this.getState()

		if (!ProfileValidator.isProfileAllowed(apiConfiguration, organizationAllowList)) {
			throw new OrganizationAllowListViolationError(t("common:errors.violated_organization_allowlist"))
		}

		const task = new Task({
			context: this.context, // kilocode_change
			provider: this,
			apiConfiguration,
			enableDiff,
			enableCheckpoints,
			fuzzyMatchThreshold,
			consecutiveMistakeLimit: apiConfiguration.consecutiveMistakeLimit,
			task: text,
			images,
			experiments,
			rootTask: this.clineStack.length > 0 ? this.clineStack[0] : undefined,
			parentTask,
			taskNumber: this.clineStack.length + 1,
			onCreated: this.taskCreationCallback,
			enableTaskBridge: isRemoteControlEnabled(cloudUserInfo, remoteControlEnabled),
			...options,
		})

		await this.addClineToStack(task)

		this.log(
			`[subtasks] ${task.parentTask ? "child" : "parent"} task ${task.taskId}.${task.instanceId} instantiated`,
		)

		return task
	}

	public async createTaskWithHistoryItem(historyItem: HistoryItem & { rootTask?: Task; parentTask?: Task }) {
		await this.removeClineFromStack()

		// If the history item has a saved mode, restore it and its associated API configuration
		if (historyItem.mode) {
			// Validate that the mode still exists
			const customModes = await this.customModesManager.getCustomModes()
			const modeExists = getModeBySlug(historyItem.mode, customModes) !== undefined

			if (!modeExists) {
				// Mode no longer exists, fall back to default mode
				this.log(
					`Mode '${historyItem.mode}' from history no longer exists. Falling back to default mode '${defaultModeSlug}'.`,
				)
				historyItem.mode = defaultModeSlug
			}

			await this.updateGlobalState("mode", historyItem.mode)

			// Load the saved API config for the restored mode if it exists
			const savedConfigId = await this.providerSettingsManager.getModeConfigId(historyItem.mode)
			const listApiConfig = await this.providerSettingsManager.listConfig()

			// Update listApiConfigMeta first to ensure UI has latest data
			await this.updateGlobalState("listApiConfigMeta", listApiConfig)

			// If this mode has a saved config, use it
			if (savedConfigId) {
				const profile = listApiConfig.find(({ id }) => id === savedConfigId)

				if (profile?.name) {
					try {
						await this.activateProviderProfile({ name: profile.name })
					} catch (error) {
						// Log the error but continue with task restoration
						this.log(
							`Failed to restore API configuration for mode '${historyItem.mode}': ${
								error instanceof Error ? error.message : String(error)
							}. Continuing with default configuration.`,
						)
						// The task will continue with the current/default configuration
					}
				}
			}
		}

		const {
			apiConfiguration,
			diffEnabled: enableDiff,
			enableCheckpoints,
			fuzzyMatchThreshold,
			experiments,
			cloudUserInfo,
			remoteControlEnabled,
		} = await this.getState()

		// Determine if TaskBridge should be enabled
		const enableTaskBridge = isRemoteControlEnabled(cloudUserInfo, remoteControlEnabled)

		const task = new Task({
			context: this.context, // kilocode_change
			provider: this,
			apiConfiguration,
			enableDiff,
			enableCheckpoints,
			fuzzyMatchThreshold,
			consecutiveMistakeLimit: apiConfiguration.consecutiveMistakeLimit,
			historyItem,
			experiments,
			rootTask: historyItem.rootTask,
			parentTask: historyItem.parentTask,
			taskNumber: historyItem.number,
			onCreated: this.taskCreationCallback,
			enableTaskBridge,
		})

		await this.addClineToStack(task)

		this.log(
			`[subtasks] ${task.parentTask ? "child" : "parent"} task ${task.taskId}.${task.instanceId} instantiated`,
		)

		return task
	}

	public async postMessageToWebview(message: ExtensionMessage) {
		await this.view?.webview.postMessage(message)
	}

	private async getHMRHtmlContent(webview: vscode.Webview): Promise<string> {
		let localPort = "5173"

		try {
			const fs = require("fs")
			const path = require("path")
			const portFilePath = path.resolve(__dirname, "../../.vite-port")

			if (fs.existsSync(portFilePath)) {
				localPort = fs.readFileSync(portFilePath, "utf8").trim()
				console.log(`[ClineProvider:Vite] Using Vite server port from ${portFilePath}: ${localPort}`)
			} else {
				console.log(
					`[ClineProvider:Vite] Port file not found at ${portFilePath}, using default port: ${localPort}`,
				)
			}
		} catch (err) {
			console.error("[ClineProvider:Vite] Failed to read Vite port file:", err)
		}

		const localServerUrl = `localhost:${localPort}`

		// Check if local dev server is running.
		try {
			await axios.get(`http://${localServerUrl}`)
		} catch (error) {
			vscode.window.showErrorMessage(t("common:errors.hmr_not_running"))
			return this.getHtmlContent(webview)
		}

		const nonce = getNonce()

		const stylesUri = getUri(webview, this.contextProxy?.extensionUri ?? this.context.extensionUri, [
			"webview-ui",
			"build",
			"assets",
			"index.css",
		])

		const codiconsUri = getUri(webview, this.contextProxy?.extensionUri ?? this.context.extensionUri, [
			"assets",
			"codicons",
			"codicon.css",
		])
		const materialIconsUri = getUri(webview, this.contextProxy?.extensionUri ?? this.context.extensionUri, [
			"assets",
			"vscode-material-icons",
			"icons",
		])
		const imagesUri = getUri(webview, this.contextProxy?.extensionUri ?? this.context.extensionUri, [
			"assets",
			"images",
		])
		const audioUri = getUri(webview, this.contextProxy?.extensionUri ?? this.context.extensionUri, [
			"webview-ui",
			"audio",
		])

		const file = "src/index.tsx"
		const scriptUri = `http://${localServerUrl}/${file}`

		const reactRefresh = /*html*/ `
			<script nonce="${nonce}" type="module">
				import RefreshRuntime from "http://localhost:${localPort}/@react-refresh"
				RefreshRuntime.injectIntoGlobalHook(window)
				window.$RefreshReg$ = () => {}
				window.$RefreshSig$ = () => (type) => type
				window.__vite_plugin_react_preamble_installed__ = true
			</script>
		`

		const csp = [
			"default-src 'none'",
			`font-src ${webview.cspSource} data:`,
			`style-src ${webview.cspSource} 'unsafe-inline' https://* http://${localServerUrl} http://0.0.0.0:${localPort}`,
			`img-src ${webview.cspSource} https://storage.googleapis.com https://img.clerk.com data: https://*.googleusercontent.com https://*.googleapis.com https://*.githubusercontent.com`, // kilocode_change: add https://*.googleusercontent.com and https://*.googleapis.com and https://*.githubusercontent.com
			`media-src ${webview.cspSource}`,
			`script-src 'unsafe-eval' ${webview.cspSource} https://* https://*.posthog.com http://${localServerUrl} http://0.0.0.0:${localPort} 'nonce-${nonce}'`,
			`connect-src ${webview.cspSource} https://* http://localhost:3000 https://*.posthog.com ws://${localServerUrl} ws://0.0.0.0:${localPort} http://${localServerUrl} http://0.0.0.0:${localPort}`, // kilocode_change: add http://localhost:3000
		]

		return /*html*/ `
			<!DOCTYPE html>
			<html lang="en">
				<head>
					<meta charset="utf-8">
					<meta name="viewport" content="width=device-width,initial-scale=1,shrink-to-fit=no">
					<meta http-equiv="Content-Security-Policy" content="${csp.join("; ")}">
					<link rel="stylesheet" type="text/css" href="${stylesUri}">
					<link href="${codiconsUri}" rel="stylesheet" />
					<script nonce="${nonce}">
						window.IMAGES_BASE_URI = "${imagesUri}"
						window.AUDIO_BASE_URI = "${audioUri}"
						window.MATERIAL_ICONS_BASE_URI = "${materialIconsUri}"
					</script>
					<title>Kilo Code</title>
				</head>
				<body>
					<div id="root"></div>
					${reactRefresh}
					<script type="module" src="${scriptUri}"></script>
				</body>
			</html>
		`
	}

	/**
	 * Defines and returns the HTML that should be rendered within the webview panel.
	 *
	 * @remarks This is also the place where references to the React webview build files
	 * are created and inserted into the webview HTML.
	 *
	 * @param webview A reference to the extension webview
	 * @param extensionUri The URI of the directory containing the extension
	 * @returns A template string literal containing the HTML that should be
	 * rendered within the webview panel
	 */
	private getHtmlContent(webview: vscode.Webview): string {
		// Get the local path to main script run in the webview,
		// then convert it to a uri we can use in the webview.

		// The CSS file from the React build output
		// Defensive: prefer extensionUri from the injected contextProxy when available,
		// otherwise fall back to the raw extension context extensionUri. Some tests
		// construct providers with incomplete mocks where contextProxy.extensionUri
		// may be undefined.
		const extUri = (this.contextProxy && (this.contextProxy as any).extensionUri) || this.context.extensionUri

		const stylesUri = getUri(webview, extUri, ["webview-ui", "build", "assets", "index.css"])
		const scriptUri = getUri(webview, extUri, ["webview-ui", "build", "assets", "index.js"])
		const codiconsUri = getUri(webview, extUri, ["assets", "codicons", "codicon.css"])
		const materialIconsUri = getUri(webview, extUri, ["assets", "vscode-material-icons", "icons"])
		const imagesUri = getUri(webview, extUri, ["assets", "images"])
		const audioUri = getUri(webview, extUri, ["webview-ui", "audio"])

		// Use a nonce to only allow a specific script to be run.
		/*
		content security policy of your webview to only allow scripts that have a specific nonce
		create a content security policy meta tag so that only loading scripts with a nonce is allowed
		As your extension grows you will likely want to add custom styles, fonts, and/or images to your webview. If you do, you will need to update the content security policy meta tag to explicitly allow for these resources. E.g.
				<meta http-equiv="Content-Security-Policy" content="default-src 'none'; style-src ${webview.cspSource}; font-src ${webview.cspSource}; img-src ${webview.cspSource} https:; script-src 'nonce-${nonce}';">
		- 'unsafe-inline' is required for styles due to vscode-webview-toolkit's dynamic style injection
		- since we pass base64 images to the webview, we need to specify img-src ${webview.cspSource} data:;

		in meta tag we add nonce attribute: A cryptographic nonce (only used once) to allow scripts. The server must generate a unique nonce value each time it transmits a policy. It is critical to provide a nonce that cannot be guessed as bypassing a resource's policy is otherwise trivial.
		*/
		const nonce = getNonce()

		// Tip: Install the es6-string-html VS Code extension to enable code highlighting below
		return /*html*/ `
        <!DOCTYPE html>
        <html lang="en">
          <head>
            <meta charset="utf-8">
            <meta name="viewport" content="width=device-width,initial-scale=1,shrink-to-fit=no">
            <meta name="theme-color" content="#000000">
			<!-- kilocode_change: add https://*.googleusercontent.com https://*.googleapis.com https://*.githubusercontent.com to img-src, https://*, http://localhost:3000 to connect-src -->
            <meta http-equiv="Content-Security-Policy" content="default-src 'none'; font-src ${webview.cspSource} data:; style-src ${webview.cspSource} 'unsafe-inline'; img-src ${webview.cspSource} https://*.googleusercontent.com https://storage.googleapis.com https://*.githubusercontent.com https://img.clerk.com data: https://*.googleapis.com; media-src ${webview.cspSource}; script-src ${webview.cspSource} 'wasm-unsafe-eval' 'nonce-${nonce}' https://us-assets.i.posthog.com 'strict-dynamic'; connect-src ${webview.cspSource} https://* http://localhost:3000 https://openrouter.ai https://api.requesty.ai https://us.i.posthog.com https://us-assets.i.posthog.com;">
            <link rel="stylesheet" type="text/css" href="${stylesUri}">
			<link href="${codiconsUri}" rel="stylesheet" />
			<script nonce="${nonce}">
				window.IMAGES_BASE_URI = "${imagesUri}"
				window.AUDIO_BASE_URI = "${audioUri}"
				window.MATERIAL_ICONS_BASE_URI = "${materialIconsUri}"
			</script>
            <title>Kilo Code</title>
          </head>
          <body>
            <noscript>You need to enable JavaScript to run this app.</noscript>
            <div id="root"></div>
            <script nonce="${nonce}" type="module" src="${scriptUri}"></script>
          </body>
        </html>
      `
	}

	/**
	 * Sets up an event listener to listen for messages passed from the webview context and
	 * executes code based on the message that is received.
	 *
	 * @param webview A reference to the extension webview
	 */
	private setWebviewMessageListener(webview: vscode.Webview) {
		const onReceiveMessage = async (message: WebviewMessage) =>
			webviewMessageHandler(this, message, this.marketplaceManager)

		const messageDisposable = webview.onDidReceiveMessage(onReceiveMessage)
		this.webviewDisposables.push(messageDisposable)
	}

	/**
	 * Handle switching to a new mode, including updating the associated API configuration
	 * @param newMode The mode to switch to
	 */
	public async handleModeSwitch(newMode: Mode) {
		const cline = this.getCurrentTask()

		if (cline) {
			TelemetryService.instance.captureModeSwitch(cline.taskId, newMode)
			cline.emit(RooCodeEventName.TaskModeSwitched, cline.taskId, newMode)

			// Store the current mode in case we need to rollback
			const previousMode = (cline as any)._taskMode

			try {
				// Update the task history with the new mode first
				const history = this.getGlobalState("taskHistory") ?? []
				const taskHistoryItem = history.find((item) => item.id === cline.taskId)
				if (taskHistoryItem) {
					taskHistoryItem.mode = newMode
					await this.updateTaskHistory(taskHistoryItem)
				}

				// Only update the task's mode after successful persistence
				;(cline as any)._taskMode = newMode
			} catch (error) {
				// If persistence fails, log the error but don't update the in-memory state
				this.log(
					`Failed to persist mode switch for task ${cline.taskId}: ${error instanceof Error ? error.message : String(error)}`,
				)

				// Optionally, we could emit an event to notify about the failure
				// This ensures the in-memory state remains consistent with persisted state
				throw error
			}
		}

		await this.updateGlobalState("mode", newMode)

		// Load the saved API config for the new mode if it exists
		const savedConfigId = await this.providerSettingsManager.getModeConfigId(newMode)
		const listApiConfig = await this.providerSettingsManager.listConfig()

		// Update listApiConfigMeta first to ensure UI has latest data
		await this.updateGlobalState("listApiConfigMeta", listApiConfig)

		// If this mode has a saved config, use it.
		if (savedConfigId) {
			const profile = listApiConfig.find(({ id }) => id === savedConfigId)

			if (profile?.name) {
				await this.activateProviderProfile({ name: profile.name })
			}
		} else {
			// If no saved config for this mode, save current config as default.
			const currentApiConfigName = this.getGlobalState("currentApiConfigName")

			if (currentApiConfigName) {
				const config = listApiConfig.find((c) => c.name === currentApiConfigName)

				if (config?.id) {
					await this.providerSettingsManager.setModeConfig(newMode, config.id)
				}
			}
		}

		await this.postStateToWebview()
	}

	// Provider Profile Management

	getProviderProfileEntries(): ProviderSettingsEntry[] {
		return this.contextProxy.getValues().listApiConfigMeta || []
	}

	getProviderProfileEntry(name: string): ProviderSettingsEntry | undefined {
		return this.getProviderProfileEntries().find((profile) => profile.name === name)
	}

	public hasProviderProfileEntry(name: string): boolean {
		return !!this.getProviderProfileEntry(name)
	}

	async upsertProviderProfile(
		name: string,
		providerSettings: ProviderSettings,
		activate: boolean = true,
	): Promise<string | undefined> {
		try {
			// TODO: Do we need to be calling `activateProfile`? It's not
			// clear to me what the source of truth should be; in some cases
			// we rely on the `ContextProxy`'s data store and in other cases
			// we rely on the `ProviderSettingsManager`'s data store. It might
			// be simpler to unify these two.
			const id = await this.providerSettingsManager.saveConfig(name, providerSettings)

			if (activate) {
				const { mode } = await this.getState()

				// These promises do the following:
				// 1. Adds or updates the list of provider profiles.
				// 2. Sets the current provider profile.
				// 3. Sets the current mode's provider profile.
				// 4. Copies the provider settings to the context.
				//
				// Note: 1, 2, and 4 can be done in one `ContextProxy` call:
				// this.contextProxy.setValues({ ...providerSettings, listApiConfigMeta: ..., currentApiConfigName: ... })
				// We should probably switch to that and verify that it works.
				// I left the original implementation in just to be safe.
				await Promise.all([
					this.updateGlobalState("listApiConfigMeta", await this.providerSettingsManager.listConfig()),
					this.updateGlobalState("currentApiConfigName", name),
					this.providerSettingsManager.setModeConfig(mode, id),
					this.contextProxy.setProviderSettings(providerSettings),
				])

				// Change the provider for the current task.
				// TODO: We should rename `buildApiHandler` for clarity (e.g. `getProviderClient`).
				const task = this.getCurrentTask()

				if (task) {
					task.api = buildApiHandler(providerSettings)
				}

				await TelemetryService.instance.updateIdentity(providerSettings.kilocodeToken ?? "") // kilocode_change
			} else {
				await this.updateGlobalState("listApiConfigMeta", await this.providerSettingsManager.listConfig())
			}

			await this.postStateToWebview()
			return id
		} catch (error) {
			this.log(
				`Error create new api configuration: ${JSON.stringify(error, Object.getOwnPropertyNames(error), 2)}`,
			)

			vscode.window.showErrorMessage(t("common:errors.create_api_config"))
			return undefined
		}
	}

	async deleteProviderProfile(profileToDelete: ProviderSettingsEntry) {
		const globalSettings = this.contextProxy.getValues()
		let profileToActivate: string | undefined = globalSettings.currentApiConfigName

		if (profileToDelete.name === profileToActivate) {
			profileToActivate = this.getProviderProfileEntries().find(({ name }) => name !== profileToDelete.name)?.name
		}

		if (!profileToActivate) {
			throw new Error("You cannot delete the last profile")
		}

		const entries = this.getProviderProfileEntries().filter(({ name }) => name !== profileToDelete.name)

		await this.contextProxy.setValues({
			...globalSettings,
			currentApiConfigName: profileToActivate,
			listApiConfigMeta: entries,
		})

		await this.postStateToWebview()
	}

	async activateProviderProfile(args: { name: string } | { id: string }) {
		const { name, id, ...providerSettings } = await this.providerSettingsManager.activateProfile(args)

		// See `upsertProviderProfile` for a description of what this is doing.
		await Promise.all([
			this.contextProxy.setValue("listApiConfigMeta", await this.providerSettingsManager.listConfig()),
			this.contextProxy.setValue("currentApiConfigName", name),
			this.contextProxy.setProviderSettings(providerSettings),
		])

		const { mode } = await this.getState()

		if (id) {
			await this.providerSettingsManager.setModeConfig(mode, id)
		}

		// Change the provider for the current task.
		const task = this.getCurrentTask()

		if (task) {
			task.api = buildApiHandler(providerSettings)
		}

		await this.postStateToWebview()
		await TelemetryService.instance.updateIdentity(providerSettings.kilocodeToken ?? "") // kilocode_change
	}

	// Task Management

	async cancelTask() {
		const cline = this.getCurrentTask()

		if (!cline) {
			return
		}

		console.log(`[subtasks] cancelling task ${cline.taskId}.${cline.instanceId}`)

		const { historyItem } = await this.getTaskWithId(cline.taskId)
		// Preserve parent and root task information for history item.
		const rootTask = cline.rootTask
		const parentTask = cline.parentTask

		cline.abortTask()

		await pWaitFor(
			() =>
				this.getCurrentTask()! === undefined ||
				this.getCurrentTask()!.isStreaming === false ||
				this.getCurrentTask()!.didFinishAbortingStream ||
				// If only the first chunk is processed, then there's no
				// need to wait for graceful abort (closes edits, browser,
				// etc).
				this.getCurrentTask()!.isWaitingForFirstChunk,
			{
				timeout: 3_000,
			},
		).catch(() => {
			console.error("Failed to abort task")
		})

		if (this.getCurrentTask()) {
			// 'abandoned' will prevent this Cline instance from affecting
			// future Cline instances. This may happen if its hanging on a
			// streaming request.
			this.getCurrentTask()!.abandoned = true
		}

		// Clears task again, so we need to abortTask manually above.
		await this.createTaskWithHistoryItem({ ...historyItem, rootTask, parentTask })
	}

	async updateCustomInstructions(instructions?: string) {
		// User may be clearing the field.
		await this.updateGlobalState("customInstructions", instructions || undefined)
		await this.postStateToWebview()
	}

	// MCP

	async ensureMcpServersDirectoryExists(): Promise<string> {
		// Get platform-specific application data directory
		let mcpServersDir: string
		if (process.platform === "win32") {
			// Windows: %APPDATA%\Kilo-Code\MCP
			mcpServersDir = path.join(os.homedir(), "AppData", "Roaming", "Kilo-Code", "MCP")
		} else if (process.platform === "darwin") {
			// macOS: ~/Documents/Kilo-Code/MCP
			mcpServersDir = path.join(os.homedir(), "Documents", "Kilo-Code", "MCP")
		} else {
			// Linux: ~/.local/share/Kilo-Code/MCP
			mcpServersDir = path.join(os.homedir(), ".local", "share", "Kilo-Code", "MCP")
		}

		try {
			await fs.mkdir(mcpServersDir, { recursive: true })
		} catch (error) {
			// Fallback to a relative path if directory creation fails
			return path.join(os.homedir(), ".kilocode", "mcp")
		}
		return mcpServersDir
	}

	async ensureSettingsDirectoryExists(): Promise<string> {
		const { getSettingsDirectoryPath } = await import("../../utils/storage")
		const globalStoragePath = this.contextProxy.globalStorageUri.fsPath
		return getSettingsDirectoryPath(globalStoragePath)
	}

	// OpenRouter

	async handleOpenRouterCallback(code: string) {
		let { apiConfiguration, currentApiConfigName } = await this.getState()

		let apiKey: string
		try {
			const baseUrl = apiConfiguration.openRouterBaseUrl || "https://openrouter.ai/api/v1"
			// Extract the base domain for the auth endpoint
			const baseUrlDomain = baseUrl.match(/^(https?:\/\/[^\/]+)/)?.[1] || "https://openrouter.ai"
			const response = await axios.post(`${baseUrlDomain}/api/v1/auth/keys`, { code })
			if (response.data && response.data.key) {
				apiKey = response.data.key
			} else {
				throw new Error("Invalid response from OpenRouter API")
			}
		} catch (error) {
			this.log(
				`Error exchanging code for API key: ${JSON.stringify(error, Object.getOwnPropertyNames(error), 2)}`,
			)
			throw error
		}

		const newConfiguration: ProviderSettings = {
			...apiConfiguration,
			apiProvider: "openrouter",
			openRouterApiKey: apiKey,
			openRouterModelId: apiConfiguration?.openRouterModelId || openRouterDefaultModelId,
		}

		await this.upsertProviderProfile(currentApiConfigName, newConfiguration)
	}

	// Glama

	async handleGlamaCallback(code: string) {
		let apiKey: string
		try {
			const response = await axios.post("https://glama.ai/api/gateway/v1/auth/exchange-code", { code })
			if (response.data && response.data.apiKey) {
				apiKey = response.data.apiKey
			} else {
				throw new Error("Invalid response from Glama API")
			}
		} catch (error) {
			this.log(
				`Error exchanging code for API key: ${JSON.stringify(error, Object.getOwnPropertyNames(error), 2)}`,
			)
			throw error
		}

		const { apiConfiguration, currentApiConfigName } = await this.getState()

		const newConfiguration: ProviderSettings = {
			...apiConfiguration,
			apiProvider: "glama",
			glamaApiKey: apiKey,
			glamaModelId: apiConfiguration?.glamaModelId || glamaDefaultModelId,
		}

		await this.upsertProviderProfile(currentApiConfigName, newConfiguration)
	}

	// Requesty

	async handleRequestyCallback(code: string) {
		let { apiConfiguration, currentApiConfigName } = await this.getState()

		const newConfiguration: ProviderSettings = {
			...apiConfiguration,
			apiProvider: "requesty",
			requestyApiKey: code,
			requestyModelId: apiConfiguration?.requestyModelId || requestyDefaultModelId,
		}

		await this.upsertProviderProfile(currentApiConfigName, newConfiguration)
	}

	// kilocode_change:
	async handleKiloCodeCallback(token: string) {
		const kilocode: ProviderName = "kilocode"
		let { apiConfiguration, currentApiConfigName } = await this.getState()

		await this.upsertProviderProfile(currentApiConfigName, {
			...apiConfiguration,
			apiProvider: "kilocode",
			kilocodeToken: token,
		})

		vscode.window.showInformationMessage("Kilo Code successfully configured!")

		if (this.getCurrentTask()) {
			this.getCurrentTask()!.api = buildApiHandler({
				apiProvider: kilocode,
				kilocodeToken: token,
			})
		}
	}

	// Task history

	async getTaskWithId(id: string): Promise<{
		historyItem: HistoryItem
		taskDirPath: string
		apiConversationHistoryFilePath: string
		uiMessagesFilePath: string
		apiConversationHistory: Anthropic.MessageParam[]
	}> {
		const history = this.getGlobalState("taskHistory") ?? []
		const historyItem = history.find((item) => item.id === id)

		if (historyItem) {
			const { getTaskDirectoryPath } = await import("../../utils/storage")
			const globalStoragePath = this.contextProxy.globalStorageUri.fsPath
			const taskDirPath = await getTaskDirectoryPath(globalStoragePath, id)
			const apiConversationHistoryFilePath = path.join(taskDirPath, GlobalFileNames.apiConversationHistory)
			const uiMessagesFilePath = path.join(taskDirPath, GlobalFileNames.uiMessages)
			const fileExists = await fileExistsAtPath(apiConversationHistoryFilePath)

			if (fileExists) {
				const apiConversationHistory = JSON.parse(await fs.readFile(apiConversationHistoryFilePath, "utf8"))

				return {
					historyItem,
					taskDirPath,
					apiConversationHistoryFilePath,
					uiMessagesFilePath,
					apiConversationHistory,
				}
			} else {
				vscode.window.showErrorMessage(
					`Task file not found for task ID: ${id} (file ${apiConversationHistoryFilePath})`,
				) //kilocode_change show extra debugging information to debug task not found issues
			}
		} else {
			vscode.window.showErrorMessage(`Task with ID: ${id} not found in history.`) // kilocode_change show extra debugging information to debug task not found issues
		}

		// if we tried to get a task that doesn't exist, remove it from state
		// FIXME: this seems to happen sometimes when the json file doesnt save to disk for some reason
		// await this.deleteTaskFromState(id) // kilocode_change disable confusing behaviour
		await this.setTaskFileNotFound(id) // kilocode_change
		throw new Error("Task not found")
	}

	async showTaskWithId(id: string) {
		if (id !== this.getCurrentTask()?.taskId) {
			// Non-current task.
			const { historyItem } = await this.getTaskWithId(id)
			await this.createTaskWithHistoryItem(historyItem) // Clears existing task.
		}

		await this.postMessageToWebview({ type: "action", action: "chatButtonClicked" })
	}

	async exportTaskWithId(id: string) {
		const { historyItem, apiConversationHistory } = await this.getTaskWithId(id)
		await downloadTask(historyItem.ts, apiConversationHistory)
	}

	/* Condenses a task's message history to use fewer tokens. */
	async condenseTaskContext(taskId: string) {
		let task: Task | undefined
		for (let i = this.clineStack.length - 1; i >= 0; i--) {
			if (this.clineStack[i].taskId === taskId) {
				task = this.clineStack[i]
				break
			}
		}
		if (!task) {
			throw new Error(`Task with id ${taskId} not found in stack`)
		}
		await task.condenseContext()
		await this.postMessageToWebview({ type: "condenseTaskContextResponse", text: taskId })
	}

	// this function deletes a task from task hidtory, and deletes it's checkpoints and delete the task folder
	async deleteTaskWithId(id: string) {
		try {
			// get the task directory full path
			const { taskDirPath } = await this.getTaskWithId(id)

			// kilocode_change start
			// Check if task is favorited
			const history = this.getGlobalState("taskHistory") ?? []
			const task = history.find((item) => item.id === id)
			if (task?.isFavorited) {
				throw new Error("Cannot delete a favorited task. Please unfavorite it first.")
			}
			// kilocode_change end

			// remove task from stack if it's the current task
			if (id === this.getCurrentTask()?.taskId) {
				// if we found the taskid to delete - call finish to abort this task and allow a new task to be started,
				// if we are deleting a subtask and parent task is still waiting for subtask to finish - it allows the parent to resume (this case should neve exist)
				await this.finishSubTask(t("common:tasks.deleted"))
			}

			// delete task from the task history state
			await this.deleteTaskFromState(id)

			// Delete associated shadow repository or branch.
			// TODO: Store `workspaceDir` in the `HistoryItem` object.
			const globalStorageDir = this.contextProxy.globalStorageUri.fsPath
			const workspaceDir = this.cwd

			try {
				await ShadowCheckpointService.deleteTask({ taskId: id, globalStorageDir, workspaceDir })
			} catch (error) {
				console.error(
					`[deleteTaskWithId${id}] failed to delete associated shadow repository or branch: ${error instanceof Error ? error.message : String(error)}`,
				)
			}

			// delete the entire task directory including checkpoints and all content
			try {
				await fs.rm(taskDirPath, { recursive: true, force: true })
				console.log(`[deleteTaskWithId${id}] removed task directory`)
			} catch (error) {
				console.error(
					`[deleteTaskWithId${id}] failed to remove task directory: ${error instanceof Error ? error.message : String(error)}`,
				)
			}
		} catch (error) {
			// If task is not found, just remove it from state
			if (error instanceof Error && error.message === "Task not found") {
				await this.deleteTaskFromState(id)
				return
			}
			throw error
		}
	}

	async deleteTaskFromState(id: string) {
		const taskHistory = this.getGlobalState("taskHistory") ?? []
		const updatedTaskHistory = taskHistory.filter((task) => task.id !== id)
		await this.updateGlobalState("taskHistory", updatedTaskHistory)
		this.recentTasksCache = undefined
		await this.postStateToWebview()
	}

	async postStateToWebview() {
		const state = await this.getStateToPostToWebview()
		this.postMessageToWebview({ type: "state", state })

		// Check MDM compliance and send user to account tab if not compliant
		if (!this.checkMdmCompliance()) {
			await this.postMessageToWebview({ type: "action", action: "accountButtonClicked" })
		}
	}

	// kilocode_change start
	async postRulesDataToWebview() {
		const workspacePath = this.cwd
		if (workspacePath) {
			this.postMessageToWebview({
				type: "rulesData",
				...(await getEnabledRules(workspacePath, this.contextProxy, this.context)),
			})
		}
	}
	// kilocode_change end

	/**
	 * Fetches marketplace dataon demand to avoid blocking main state updates
	 */
	async fetchMarketplaceData() {
		try {
			const [marketplaceResult, marketplaceInstalledMetadata] = await Promise.all([
				this.marketplaceManager.getMarketplaceItems().catch((error) => {
					console.error("Failed to fetch marketplace items:", error)
					return { organizationMcps: [], marketplaceItems: [], errors: [error.message] }
				}),
				this.marketplaceManager.getInstallationMetadata().catch((error) => {
					console.error("Failed to fetch installation metadata:", error)
					return { project: {}, global: {} } as MarketplaceInstalledMetadata
				}),
			])

			// Send marketplace data separately
			this.postMessageToWebview({
				type: "marketplaceData",
				organizationMcps: marketplaceResult.organizationMcps || [],
				marketplaceItems: marketplaceResult.marketplaceItems || [],
				marketplaceInstalledMetadata: marketplaceInstalledMetadata || { project: {}, global: {} },
				errors: marketplaceResult.errors,
			})
		} catch (error) {
			console.error("Failed to fetch marketplace data:", error)
			// Send empty data on error to prevent UI from hanging
			this.postMessageToWebview({
				type: "marketplaceData",
				organizationMcps: [],
				marketplaceItems: [],
				marketplaceInstalledMetadata: { project: {}, global: {} },
				errors: [error instanceof Error ? error.message : String(error)],
			})

			// Show user-friendly error notification for network issues
			if (error instanceof Error && error.message.includes("timeout")) {
				vscode.window.showWarningMessage(
					"Marketplace data could not be loaded due to network restrictions. Core functionality remains available.",
				)
			}
		}
	}

	/**
	 * Checks if there is a file-based system prompt override for the given mode
	 */
	async hasFileBasedSystemPromptOverride(mode: Mode): Promise<boolean> {
		const promptFilePath = getSystemPromptFilePath(this.cwd, mode)
		return await fileExistsAtPath(promptFilePath)
	}

	/**
	 * Merges allowed commands from global state and workspace configuration
	 * with proper validation and deduplication
	 */
	private mergeAllowedCommands(globalStateCommands?: string[]): string[] {
		return this.mergeCommandLists("allowedCommands", "allowed", globalStateCommands)
	}

	/**
	 * Merges denied commands from global state and workspace configuration
	 * with proper validation and deduplication
	 */
	private mergeDeniedCommands(globalStateCommands?: string[]): string[] {
		return this.mergeCommandLists("deniedCommands", "denied", globalStateCommands)
	}

	/**
	 * Common utility for merging command lists from global state and workspace configuration.
	 * Implements the Command Denylist feature's merging strategy with proper validation.
	 *
	 * @param configKey - VSCode workspace configuration key
	 * @param commandType - Type of commands for error logging
	 * @param globalStateCommands - Commands from global state
	 * @returns Merged and deduplicated command list
	 */
	private mergeCommandLists(
		configKey: "allowedCommands" | "deniedCommands",
		commandType: "allowed" | "denied",
		globalStateCommands?: string[],
	): string[] {
		try {
			// Validate and sanitize global state commands
			const validGlobalCommands = Array.isArray(globalStateCommands)
				? globalStateCommands.filter((cmd) => typeof cmd === "string" && cmd.trim().length > 0)
				: []

			// Get workspace configuration commands
			const workspaceCommands = vscode.workspace.getConfiguration(Package.name).get<string[]>(configKey) || []

			// Validate and sanitize workspace commands
			const validWorkspaceCommands = Array.isArray(workspaceCommands)
				? workspaceCommands.filter((cmd) => typeof cmd === "string" && cmd.trim().length > 0)
				: []

			// Combine and deduplicate commands
			// Global state takes precedence over workspace configuration
			const mergedCommands = [...new Set([...validGlobalCommands, ...validWorkspaceCommands])]

			return mergedCommands
		} catch (error) {
			console.error(`Error merging ${commandType} commands:`, error)
			// Return empty array as fallback to prevent crashes
			return []
		}
	}

	async getStateToPostToWebview() {
		const {
			apiConfiguration,
			customInstructions,
			alwaysAllowReadOnly,
			alwaysAllowReadOnlyOutsideWorkspace,
			alwaysAllowWrite,
			alwaysAllowWriteOutsideWorkspace,
			alwaysAllowWriteProtected,
			alwaysAllowExecute,
			allowedCommands,
			deniedCommands,
			alwaysAllowBrowser,
			alwaysAllowMcp,
			alwaysAllowModeSwitch,
			alwaysAllowSubtasks,
			alwaysAllowUpdateTodoList,
			allowedMaxRequests,
			allowedMaxCost,
			autoCondenseContext,
			autoCondenseContextPercent,
			soundEnabled,
			ttsEnabled,
			ttsSpeed,
			diffEnabled,
			enableCheckpoints,
			taskHistory,
			soundVolume,
			browserViewportSize,
			screenshotQuality,
			remoteBrowserHost,
			remoteBrowserEnabled,
			cachedChromeHostUrl,
			writeDelayMs,
			terminalOutputLineLimit,
			terminalOutputCharacterLimit,
			terminalShellIntegrationTimeout,
			terminalShellIntegrationDisabled,
			terminalCommandDelay,
			terminalPowershellCounter,
			terminalZshClearEolMark,
			terminalZshOhMy,
			terminalZshP10k,
			terminalZdotdir,
			fuzzyMatchThreshold,
			// mcpEnabled,  // kilocode_change: always true
			enableMcpServerCreation,
			alwaysApproveResubmit,
			requestDelaySeconds,
			currentApiConfigName,
			listApiConfigMeta,
			pinnedApiConfigs,
			mode,
			customModePrompts,
			customSupportPrompts,
			enhancementApiConfigId,
			commitMessageApiConfigId, // kilocode_change
			terminalCommandApiConfigId, // kilocode_change
			autoApprovalEnabled,
			customModes,
			experiments,
			maxOpenTabsContext,
			maxWorkspaceFiles,
			browserToolEnabled,
			telemetrySetting,
			showRooIgnoredFiles,
			language,
			showAutoApproveMenu, // kilocode_change
			showTaskTimeline, // kilocode_change
			maxReadFileLine,
			maxImageFileSize,
			maxTotalImageSize,
			terminalCompressProgressBar,
			historyPreviewCollapsed,
			cloudUserInfo,
			cloudIsAuthenticated,
			sharingEnabled,
			organizationAllowList,
			organizationSettingsVersion,
			maxConcurrentFileReads,
			allowVeryLargeReads, // kilocode_change
			ghostServiceSettings, // kilocode_changes
			condensingApiConfigId,
			customCondensingPrompt,
			codebaseIndexConfig,
			codebaseIndexModels,
			profileThresholds,
			systemNotificationsEnabled, // kilocode_change
			dismissedNotificationIds, // kilocode_change
			morphApiKey, // kilocode_change
			alwaysAllowFollowupQuestions,
			followupAutoApproveTimeoutMs,
			includeDiagnosticMessages,
			maxDiagnosticMessages,
			includeTaskHistoryInEnhance,
			remoteControlEnabled,
		} = await this.getState()

		const telemetryKey = process.env.KILOCODE_POSTHOG_API_KEY
		const machineId = vscode.env.machineId

		const mergedAllowedCommands = this.mergeAllowedCommands(allowedCommands)
		const mergedDeniedCommands = this.mergeDeniedCommands(deniedCommands)
		const cwd = this.cwd

		// Check if there's a system prompt override for the current mode
		const currentMode = mode ?? defaultModeSlug
		const hasSystemPromptOverride = await this.hasFileBasedSystemPromptOverride(currentMode)

		return {
			version: this.context.extension?.packageJSON?.version ?? "",
			apiConfiguration,
			customInstructions,
			alwaysAllowReadOnly: alwaysAllowReadOnly ?? true,
			alwaysAllowReadOnlyOutsideWorkspace: alwaysAllowReadOnlyOutsideWorkspace ?? true,
			alwaysAllowWrite: alwaysAllowWrite ?? true,
			alwaysAllowWriteOutsideWorkspace: alwaysAllowWriteOutsideWorkspace ?? true,
			alwaysAllowWriteProtected: alwaysAllowWriteProtected ?? false,
			alwaysAllowExecute: alwaysAllowExecute ?? true,
			alwaysAllowBrowser: alwaysAllowBrowser ?? true,
			alwaysAllowMcp: alwaysAllowMcp ?? true,
			alwaysAllowModeSwitch: alwaysAllowModeSwitch ?? true,
			alwaysAllowSubtasks: alwaysAllowSubtasks ?? true,
			alwaysAllowUpdateTodoList: alwaysAllowUpdateTodoList ?? true,
			allowedMaxRequests,
			allowedMaxCost,
			autoCondenseContext: autoCondenseContext ?? true,
			autoCondenseContextPercent: autoCondenseContextPercent ?? 100,
			uriScheme: vscode.env.uriScheme,
			uiKind: vscode.UIKind[vscode.env.uiKind], // kilocode_change
			kilocodeDefaultModel: await getKilocodeDefaultModel(apiConfiguration.kilocodeToken),
			currentTaskItem: this.getCurrentTask()?.taskId
				? (taskHistory || []).find((item: HistoryItem) => item.id === this.getCurrentTask()?.taskId)
				: undefined,
			clineMessages: this.getCurrentTask()?.clineMessages || [],
			taskHistory: (taskHistory || [])
				.filter((item: HistoryItem) => item.ts && item.task)
				.sort((a: HistoryItem, b: HistoryItem) => b.ts - a.ts),
			soundEnabled: soundEnabled ?? false,
			ttsEnabled: ttsEnabled ?? false,
			ttsSpeed: ttsSpeed ?? 1.0,
			diffEnabled: diffEnabled ?? true,
			enableCheckpoints: enableCheckpoints ?? true,
			shouldShowAnnouncement: false, // kilocode_change
			allowedCommands: mergedAllowedCommands,
			deniedCommands: mergedDeniedCommands,
			soundVolume: soundVolume ?? 0.5,
			browserViewportSize: browserViewportSize ?? "900x600",
			screenshotQuality: screenshotQuality ?? 75,
			remoteBrowserHost,
			remoteBrowserEnabled: remoteBrowserEnabled ?? false,
			cachedChromeHostUrl: cachedChromeHostUrl,
			writeDelayMs: writeDelayMs ?? DEFAULT_WRITE_DELAY_MS,
			terminalOutputLineLimit: terminalOutputLineLimit ?? 500,
			terminalOutputCharacterLimit: terminalOutputCharacterLimit ?? DEFAULT_TERMINAL_OUTPUT_CHARACTER_LIMIT,
			terminalShellIntegrationTimeout: terminalShellIntegrationTimeout ?? Terminal.defaultShellIntegrationTimeout,
			terminalShellIntegrationDisabled: terminalShellIntegrationDisabled ?? true, // kilocode_change: default
			terminalCommandDelay: terminalCommandDelay ?? 0,
			terminalPowershellCounter: terminalPowershellCounter ?? false,
			terminalZshClearEolMark: terminalZshClearEolMark ?? true,
			terminalZshOhMy: terminalZshOhMy ?? false,
			terminalZshP10k: terminalZshP10k ?? false,
			terminalZdotdir: terminalZdotdir ?? false,
			fuzzyMatchThreshold: fuzzyMatchThreshold ?? 1.0,
			mcpEnabled: true, // kilocode_change: always true
			enableMcpServerCreation: enableMcpServerCreation ?? true,
			alwaysApproveResubmit: alwaysApproveResubmit ?? false,
			requestDelaySeconds: requestDelaySeconds ?? 10,
			currentApiConfigName: currentApiConfigName ?? "default",
			listApiConfigMeta: listApiConfigMeta ?? [],
			pinnedApiConfigs: pinnedApiConfigs ?? {},
			mode: mode ?? defaultModeSlug,
			customModePrompts: customModePrompts ?? {},
			customSupportPrompts: customSupportPrompts ?? {},
			enhancementApiConfigId,
			commitMessageApiConfigId, // kilocode_change
			terminalCommandApiConfigId, // kilocode_change
			autoApprovalEnabled: autoApprovalEnabled ?? true,
			customModes,
			experiments: experiments ?? experimentDefault,
			mcpServers: this.mcpHub?.getAllServers() ?? [],
			maxOpenTabsContext: maxOpenTabsContext ?? 20,
			maxWorkspaceFiles: maxWorkspaceFiles ?? 200,
			cwd,
			browserToolEnabled: browserToolEnabled ?? true,
			telemetrySetting,
			telemetryKey,
			machineId,
			showRooIgnoredFiles: showRooIgnoredFiles ?? true,
			showAutoApproveMenu: showAutoApproveMenu ?? false, // kilocode_change
			showTaskTimeline: showTaskTimeline ?? true, // kilocode_change
			language, // kilocode_change
			renderContext: this.renderContext,
			maxReadFileLine: maxReadFileLine ?? -1,
			maxImageFileSize: maxImageFileSize ?? 5,
			maxTotalImageSize: maxTotalImageSize ?? 20,
			maxConcurrentFileReads: maxConcurrentFileReads ?? 5,
			allowVeryLargeReads: allowVeryLargeReads ?? false, // kilocode_change
			settingsImportedAt: this.settingsImportedAt,
			terminalCompressProgressBar: terminalCompressProgressBar ?? true,
			hasSystemPromptOverride,
			historyPreviewCollapsed: historyPreviewCollapsed ?? false,
			cloudUserInfo,
			cloudIsAuthenticated: cloudIsAuthenticated ?? false,
			sharingEnabled: sharingEnabled ?? false,
			organizationAllowList,
			ghostServiceSettings: ghostServiceSettings ?? {}, // kilocode_change
			organizationSettingsVersion,
			condensingApiConfigId,
			customCondensingPrompt,
			codebaseIndexModels: codebaseIndexModels ?? EMBEDDING_MODEL_PROFILES,
			codebaseIndexConfig: {
				codebaseIndexEnabled: codebaseIndexConfig?.codebaseIndexEnabled ?? true,
				codebaseIndexQdrantUrl: codebaseIndexConfig?.codebaseIndexQdrantUrl ?? "http://localhost:6333",
				codebaseIndexEmbedderProvider: codebaseIndexConfig?.codebaseIndexEmbedderProvider ?? "openai",
				codebaseIndexEmbedderBaseUrl: codebaseIndexConfig?.codebaseIndexEmbedderBaseUrl ?? "",
				codebaseIndexEmbedderModelId: codebaseIndexConfig?.codebaseIndexEmbedderModelId ?? "",
				codebaseIndexEmbedderModelDimension: codebaseIndexConfig?.codebaseIndexEmbedderModelDimension ?? 1536,
				codebaseIndexOpenAiCompatibleBaseUrl: codebaseIndexConfig?.codebaseIndexOpenAiCompatibleBaseUrl,
				codebaseIndexSearchMaxResults: codebaseIndexConfig?.codebaseIndexSearchMaxResults,
				codebaseIndexSearchMinScore: codebaseIndexConfig?.codebaseIndexSearchMinScore,
			},
			mdmCompliant: this.checkMdmCompliance(),
			profileThresholds: profileThresholds ?? {},
			cloudApiUrl: getRooCodeApiUrl(),
			hasOpenedModeSelector: this.getGlobalState("hasOpenedModeSelector") ?? false,
			systemNotificationsEnabled: systemNotificationsEnabled ?? false, // kilocode_change
			dismissedNotificationIds: dismissedNotificationIds ?? [], // kilocode_change
			morphApiKey, // kilocode_change
			alwaysAllowFollowupQuestions: alwaysAllowFollowupQuestions ?? false,
			followupAutoApproveTimeoutMs: followupAutoApproveTimeoutMs ?? 60000,
			includeDiagnosticMessages: includeDiagnosticMessages ?? true,
			maxDiagnosticMessages: maxDiagnosticMessages ?? 50,
			includeTaskHistoryInEnhance: includeTaskHistoryInEnhance ?? true,
			remoteControlEnabled: remoteControlEnabled ?? false,
		}
	}

	/**
	 * Storage
	 * https://dev.to/kompotkot/how-to-use-secretstorage-in-your-vscode-extensions-2hco
	 * https://www.eliostruyf.com/devhack-code-extension-storage-options/
	 */

	async getState() {
		// Robustness: prefer the injected contextProxy; if it's not present or doesn't implement getValues
		// (some tests construct the provider with a plain ContextProxy or with incomplete mocks), try to
		// resolve a proxy via ContextProxy.getInstance which tests may have mocked to return a lightweight
		// mockContextProxy. If all else fails, fall back to an empty values object so getState doesn't throw.
		let proxy: any = this.contextProxy
		if (!proxy || typeof proxy.getValues !== "function") {
			try {
				// ContextProxy.getInstance may be mocked in tests to return a mock proxy.
				proxy = await ContextProxy.getInstance(this.context)
			} catch {
				// ignore — we'll fallback to empty values
				proxy = undefined
			}
		}
		const stateValues = proxy && typeof proxy.getValues === "function" ? proxy.getValues() : {}
		const customModes = await this.customModesManager.getCustomModes()

		// Determine apiProvider with the same logic as before.
		const apiProvider: ProviderName = stateValues.apiProvider ? stateValues.apiProvider : "kilocode" // kilocode_change: fall back to kilocode

		// Build the apiConfiguration object combining state values and secrets.
		// Use the previously resolved `proxy` (may be a mocked ContextProxy in tests), falling back to an empty object.
		const providerSettings =
			(proxy && typeof proxy.getProviderSettings === "function" ? proxy.getProviderSettings() : {}) ||
			(this.contextProxy && typeof this.contextProxy.getProviderSettings === "function"
				? this.contextProxy.getProviderSettings()
				: {})

		// Ensure apiProvider is set properly if not already in state
		if (!providerSettings.apiProvider) {
			providerSettings.apiProvider = apiProvider
		}

		let organizationAllowList = ORGANIZATION_ALLOW_ALL

		try {
			organizationAllowList = await CloudService.instance.getAllowList()
		} catch (error) {
			console.error(
				`[getState] failed to get organization allow list: ${error instanceof Error ? error.message : String(error)}`,
			)
		}

		let cloudUserInfo: CloudUserInfo | null = null

		try {
			cloudUserInfo = CloudService.instance.getUserInfo()
		} catch (error) {
			console.error(
				`[getState] failed to get cloud user info: ${error instanceof Error ? error.message : String(error)}`,
			)
		}

		let cloudIsAuthenticated: boolean = false

		try {
			cloudIsAuthenticated = CloudService.instance.isAuthenticated()
		} catch (error) {
			console.error(
				`[getState] failed to get cloud authentication state: ${error instanceof Error ? error.message : String(error)}`,
			)
		}

		let sharingEnabled: boolean = false

		try {
			sharingEnabled = await CloudService.instance.canShareTask()
		} catch (error) {
			console.error(
				`[getState] failed to get sharing enabled state: ${error instanceof Error ? error.message : String(error)}`,
			)
		}

		let organizationSettingsVersion: number = -1

		try {
			if (CloudService.hasInstance()) {
				const settings = CloudService.instance.getOrganizationSettings()
				organizationSettingsVersion = settings?.version ?? -1
			}
		} catch (error) {
			console.error(
				`[getState] failed to get organization settings version: ${error instanceof Error ? error.message : String(error)}`,
			)
		}

		// Return the same structure as before
		return {
			apiConfiguration: providerSettings,
			lastShownAnnouncementId: stateValues.lastShownAnnouncementId,
			customInstructions: stateValues.customInstructions,
			apiModelId: stateValues.apiModelId,
			alwaysAllowReadOnly: stateValues.alwaysAllowReadOnly ?? true,
			alwaysAllowReadOnlyOutsideWorkspace: stateValues.alwaysAllowReadOnlyOutsideWorkspace ?? true,
			alwaysAllowWrite: stateValues.alwaysAllowWrite ?? true,
			alwaysAllowWriteOutsideWorkspace: stateValues.alwaysAllowWriteOutsideWorkspace ?? true,
			alwaysAllowWriteProtected: stateValues.alwaysAllowWriteProtected ?? false,
			alwaysAllowExecute: stateValues.alwaysAllowExecute ?? true,
			alwaysAllowBrowser: stateValues.alwaysAllowBrowser ?? true,
			alwaysAllowMcp: stateValues.alwaysAllowMcp ?? true,
			alwaysAllowModeSwitch: stateValues.alwaysAllowModeSwitch ?? true,
			alwaysAllowSubtasks: stateValues.alwaysAllowSubtasks ?? true,
			alwaysAllowFollowupQuestions: stateValues.alwaysAllowFollowupQuestions ?? false,
			alwaysAllowUpdateTodoList: stateValues.alwaysAllowUpdateTodoList ?? true, // kilocode_change
			followupAutoApproveTimeoutMs: stateValues.followupAutoApproveTimeoutMs ?? 60000,
			diagnosticsEnabled: stateValues.diagnosticsEnabled ?? true,
			allowedMaxRequests: stateValues.allowedMaxRequests,
			allowedMaxCost: stateValues.allowedMaxCost,
			autoCondenseContext: stateValues.autoCondenseContext ?? true,
			autoCondenseContextPercent: stateValues.autoCondenseContextPercent ?? 100,
			taskHistory: stateValues.taskHistory,
			allowedCommands: stateValues.allowedCommands,
			deniedCommands: stateValues.deniedCommands,
			soundEnabled: stateValues.soundEnabled ?? false,
			ttsEnabled: stateValues.ttsEnabled ?? false,
			ttsSpeed: stateValues.ttsSpeed ?? 1.0,
			diffEnabled: stateValues.diffEnabled ?? true,
			enableCheckpoints: stateValues.enableCheckpoints ?? true,
			soundVolume: stateValues.soundVolume,
			browserViewportSize: stateValues.browserViewportSize ?? "900x600",
			screenshotQuality: stateValues.screenshotQuality ?? 75,
			remoteBrowserHost: stateValues.remoteBrowserHost,
			remoteBrowserEnabled: stateValues.remoteBrowserEnabled ?? true,
			cachedChromeHostUrl: stateValues.cachedChromeHostUrl as string | undefined,
			fuzzyMatchThreshold: stateValues.fuzzyMatchThreshold ?? 1.0,
			writeDelayMs: stateValues.writeDelayMs ?? DEFAULT_WRITE_DELAY_MS,
			terminalOutputLineLimit: stateValues.terminalOutputLineLimit ?? 500,
			terminalOutputCharacterLimit:
				stateValues.terminalOutputCharacterLimit ?? DEFAULT_TERMINAL_OUTPUT_CHARACTER_LIMIT,
			terminalShellIntegrationTimeout:
				stateValues.terminalShellIntegrationTimeout ?? Terminal.defaultShellIntegrationTimeout,
			terminalShellIntegrationDisabled: stateValues.terminalShellIntegrationDisabled ?? true, // kilocode_change: default
			terminalCommandDelay: stateValues.terminalCommandDelay ?? 0,
			terminalPowershellCounter: stateValues.terminalPowershellCounter ?? false,
			terminalZshClearEolMark: stateValues.terminalZshClearEolMark ?? true,
			terminalZshOhMy: stateValues.terminalZshOhMy ?? false,
			terminalZshP10k: stateValues.terminalZshP10k ?? false,
			terminalZdotdir: stateValues.terminalZdotdir ?? false,
			terminalCompressProgressBar: stateValues.terminalCompressProgressBar ?? true,
			mode: stateValues.mode ?? defaultModeSlug,
			language: stateValues.language ?? formatLanguage(vscode.env.language),
			mcpEnabled: true, // kilocode_change: always true
			enableMcpServerCreation: stateValues.enableMcpServerCreation ?? true,
			alwaysApproveResubmit: stateValues.alwaysApproveResubmit ?? false,
			requestDelaySeconds: Math.max(5, stateValues.requestDelaySeconds ?? 10),
			currentApiConfigName: stateValues.currentApiConfigName ?? "default",
			listApiConfigMeta: stateValues.listApiConfigMeta ?? [],
			pinnedApiConfigs: stateValues.pinnedApiConfigs ?? {},
			modeApiConfigs: stateValues.modeApiConfigs ?? ({} as Record<Mode, string>),
			customModePrompts: stateValues.customModePrompts ?? {},
			customSupportPrompts: stateValues.customSupportPrompts ?? {},
			enhancementApiConfigId: stateValues.enhancementApiConfigId,
			commitMessageApiConfigId: stateValues.commitMessageApiConfigId, // kilocode_change
			terminalCommandApiConfigId: stateValues.terminalCommandApiConfigId, // kilocode_change
			ghostServiceSettings: stateValues.ghostServiceSettings ?? {}, // kilocode_change
			experiments: stateValues.experiments ?? experimentDefault,
			autoApprovalEnabled: stateValues.autoApprovalEnabled ?? true,
			customModes,
			maxOpenTabsContext: stateValues.maxOpenTabsContext ?? 20,
			maxWorkspaceFiles: stateValues.maxWorkspaceFiles ?? 200,
			openRouterUseMiddleOutTransform: stateValues.openRouterUseMiddleOutTransform ?? true,
			browserToolEnabled: stateValues.browserToolEnabled ?? true,
			telemetrySetting: stateValues.telemetrySetting || "unset",
			showRooIgnoredFiles: stateValues.showRooIgnoredFiles ?? true,
			showAutoApproveMenu: stateValues.showAutoApproveMenu ?? false, // kilocode_change
			showTaskTimeline: stateValues.showTaskTimeline ?? true, // kilocode_change
			maxReadFileLine: stateValues.maxReadFileLine ?? -1,
			maxImageFileSize: stateValues.maxImageFileSize ?? 5,
			maxTotalImageSize: stateValues.maxTotalImageSize ?? 20,
			maxConcurrentFileReads: stateValues.maxConcurrentFileReads ?? 5,
			allowVeryLargeReads: stateValues.allowVeryLargeReads ?? false, // kilocode_change
			systemNotificationsEnabled: stateValues.systemNotificationsEnabled ?? true, // kilocode_change
			dismissedNotificationIds: stateValues.dismissedNotificationIds ?? [], // kilocode_change
			morphApiKey: stateValues.morphApiKey, // kilocode_change
			historyPreviewCollapsed: stateValues.historyPreviewCollapsed ?? false,
			cloudUserInfo,
			cloudIsAuthenticated,
			sharingEnabled,
			organizationAllowList,
			organizationSettingsVersion,
			// Explicitly add condensing settings
			condensingApiConfigId: stateValues.condensingApiConfigId,
			customCondensingPrompt: stateValues.customCondensingPrompt,
			codebaseIndexModels: stateValues.codebaseIndexModels ?? EMBEDDING_MODEL_PROFILES,
			codebaseIndexConfig: {
				codebaseIndexEnabled: stateValues.codebaseIndexConfig?.codebaseIndexEnabled ?? true,
				codebaseIndexQdrantUrl:
					stateValues.codebaseIndexConfig?.codebaseIndexQdrantUrl ?? "http://localhost:6333",
				codebaseIndexEmbedderProvider:
					stateValues.codebaseIndexConfig?.codebaseIndexEmbedderProvider ?? "openai",
				codebaseIndexEmbedderBaseUrl: stateValues.codebaseIndexConfig?.codebaseIndexEmbedderBaseUrl ?? "",
				codebaseIndexEmbedderModelId: stateValues.codebaseIndexConfig?.codebaseIndexEmbedderModelId ?? "",
				codebaseIndexEmbedderModelDimension:
					stateValues.codebaseIndexConfig?.codebaseIndexEmbedderModelDimension,
				codebaseIndexOpenAiCompatibleBaseUrl:
					stateValues.codebaseIndexConfig?.codebaseIndexOpenAiCompatibleBaseUrl,
				codebaseIndexSearchMaxResults: stateValues.codebaseIndexConfig?.codebaseIndexSearchMaxResults,
				codebaseIndexSearchMinScore: stateValues.codebaseIndexConfig?.codebaseIndexSearchMinScore,
			},
			profileThresholds: stateValues.profileThresholds ?? {},
			// Add diagnostic message settings
			includeDiagnosticMessages: stateValues.includeDiagnosticMessages ?? true,
			maxDiagnosticMessages: stateValues.maxDiagnosticMessages ?? 50,
			// Add includeTaskHistoryInEnhance setting
			includeTaskHistoryInEnhance: stateValues.includeTaskHistoryInEnhance ?? true,
			// Add remoteControlEnabled setting
			remoteControlEnabled: stateValues.remoteControlEnabled ?? false,
		}
	}

	// Coalescing fields to batch full taskHistory updates and avoid frequent large writes
	private taskHistoryTimer?: NodeJS.Timeout
	private pendingTaskHistory?: HistoryItem[]
	async updateTaskHistory(item: HistoryItem): Promise<HistoryItem[]> {
		const history = (this.getGlobalState("taskHistory") as HistoryItem[] | undefined) || []
		const existingItemIndex = history.findIndex((h) => h.id === item.id)

		if (existingItemIndex !== -1) {
			history[existingItemIndex] = item
		} else {
			history.push(item)
		}

<<<<<<< HEAD
		// Write per-task metadata to disk (delta) to avoid repeated full 1.7MB globalState saves.
		// This is a best-effort non-blocking write — update in-memory state immediately and persist task metadata.
		try {
			const globalStoragePath = this.contextProxy.globalStorageUri.fsPath
			const { getTaskDirectoryPath } = await import("../../utils/storage")
			const taskDir = await getTaskDirectoryPath(globalStoragePath, item.id)
			const fs = await import("fs/promises")
			const path = await import("path")
			const metaPath = path.join(taskDir, "task_metadata.json")
			await fs.mkdir(taskDir, { recursive: true })
			// Write only the single task metadata (delta) instead of the whole taskHistory blob
			await fs.writeFile(metaPath, JSON.stringify(item, null, 2), "utf8")
		} catch (err) {
			// Log but don't fail the update
			this.log(
				`Failed to write per-task metadata for ${item.id}: ${err instanceof Error ? err.message : String(err)}`,
			)
		}

		// Keep the in-memory/global cached history in sync.
		// Schedule a coalesced update to avoid writing the full taskHistory on every change.
		this.pendingTaskHistory = history
		try {
			if (this.taskHistoryTimer) {
				clearTimeout(this.taskHistoryTimer)
			}
			// Flush after 5s of quiescence (matches ContextProxy LARGE_STATE_WRITE_DELAY_MS)
			this.taskHistoryTimer = setTimeout(async () => {
				try {
					if (this.pendingTaskHistory) {
						await this.updateGlobalState("taskHistory", this.pendingTaskHistory)
					}
				} catch (err) {
					console.error("Failed to flush taskHistory:", err)
				} finally {
					this.pendingTaskHistory = undefined
					this.taskHistoryTimer = undefined
				}
			}, 5000)
		} catch (err) {
			// Fallback: attempt immediate write if scheduling fails
			try {
				await this.updateGlobalState("taskHistory", history)
			} catch (e) {
				console.error("Failed to write taskHistory fallback:", e)
			}
		}
=======
		await this.updateGlobalState("taskHistory", history)
		this.recentTasksCache = undefined

>>>>>>> af6d0a02
		return history
	}

	// ContextProxy

	// @deprecated - Use `ContextProxy#setValue` instead.
	private async updateGlobalState<K extends keyof GlobalState>(key: K, value: GlobalState[K]) {
		// Defensive handling: prefer using the injected contextProxy.setValue, but if it's missing or not a function,
		// attempt to resolve a proxy via ContextProxy.getInstance (tests often mock this) and use that.
		if (this.contextProxy && typeof (this.contextProxy as any).setValue === "function") {
			await (this.contextProxy as any).setValue(key, value)
			return
		}
		try {
			const resolved = await ContextProxy.getInstance(this.context)
			if (resolved && typeof (resolved as any).setValue === "function") {
				await (resolved as any).setValue(key, value)
				return
			}
			if (resolved && typeof (resolved as any).updateGlobalState === "function") {
				await (resolved as any).updateGlobalState(key, value)
				return
			}
		} catch {
			// swallow errors - best-effort only
		}
	}

	// @deprecated - Use `ContextProxy#getValue` instead.
	private getGlobalState<K extends keyof GlobalState>(key: K) {
		return this.contextProxy.getValue(key)
	}

	public async setValue<K extends keyof RooCodeSettings>(key: K, value: RooCodeSettings[K]) {
		await this.contextProxy.setValue(key, value)
	}

	public getValue<K extends keyof RooCodeSettings>(key: K) {
		return this.contextProxy.getValue(key)
	}

	public getValues() {
		return this.contextProxy.getValues()
	}

	public async setValues(values: RooCodeSettings) {
		await this.contextProxy.setValues(values)
	}

	// cwd

	get cwd() {
		return getWorkspacePath()
	}

	// dev

	async resetState() {
		const answer = await vscode.window.showInformationMessage(
			t("common:confirmation.reset_state"),
			{ modal: true },
			t("common:answers.yes"),
		)

		if (answer !== t("common:answers.yes")) {
			return
		}

		// Logout from Kilo Code provider before resetting (same approach as ProfileView logout)
		const { apiConfiguration, currentApiConfigName } = await this.getState()
		if (apiConfiguration.kilocodeToken) {
			await this.upsertProviderProfile(currentApiConfigName, {
				...apiConfiguration,
				kilocodeToken: "",
			})
		}

		await this.contextProxy.resetAllState()
		await this.providerSettingsManager.resetAllConfigs()
		await this.customModesManager.resetCustomModes()

		await this.removeClineFromStack()
		await this.postStateToWebview()
		await this.postMessageToWebview({ type: "action", action: "chatButtonClicked" })
	}

	// logging

	public log(message: string) {
		this.outputChannel.appendLine(message)
		console.log(message)
	}

	// getters

	public get workspaceTracker(): WorkspaceTracker | undefined {
		return this._workspaceTracker
	}

	get viewLaunched() {
		return this.isViewLaunched
	}

	get messages() {
		return this.getCurrentTask()?.clineMessages || []
	}

	public getMcpHub(): McpHub | undefined {
		return this.mcpHub
	}

	/**
	 * Check if the current state is compliant with MDM policy
	 * @returns true if compliant, false if blocked
	 */
	public checkMdmCompliance(): boolean {
		if (!this.mdmService) {
			return true // No MDM service, allow operation
		}

		const compliance = this.mdmService.isCompliant()

		if (!compliance.compliant) {
			return false
		}

		return true
	}

	public async handleRemoteControlToggle(enabled: boolean) {
		const { CloudService: CloudServiceImport, ExtensionBridgeService } = await import("@roo-code/cloud")

		const userInfo = CloudServiceImport.instance.getUserInfo()

		const bridgeConfig = await CloudServiceImport.instance.cloudAPI?.bridgeConfig().catch(() => undefined)

		if (!bridgeConfig) {
			this.log("[ClineProvider#handleRemoteControlToggle] Failed to get bridge config")
			return
		}

		await ExtensionBridgeService.handleRemoteControlState(
			userInfo,
			enabled,
			{ ...bridgeConfig, provider: this as any, sessionId: vscode.env.sessionId },
			(message: string) => this.log(message),
		)

		if (isRemoteControlEnabled(userInfo, enabled)) {
			const currentTask = this.getCurrentTask()

			if (currentTask && !currentTask.bridgeService) {
				try {
					currentTask.bridgeService = ExtensionBridgeService.getInstance()

					if (currentTask.bridgeService) {
						await currentTask.bridgeService.subscribeToTask(currentTask as any)
					}
				} catch (error) {
					const message = `[ClineProvider#handleRemoteControlToggle] subscribeToTask failed - ${error instanceof Error ? error.message : String(error)}`
					this.log(message)
					console.error(message)
				}
			}
		} else {
			for (const task of this.clineStack) {
				if (task.bridgeService) {
					try {
						await task.bridgeService.unsubscribeFromTask(task.taskId)
						task.bridgeService = null
					} catch (error) {
						const message = `[ClineProvider#handleRemoteControlToggle] unsubscribeFromTask failed - ${error instanceof Error ? error.message : String(error)}`
						this.log(message)
						console.error(message)
					}
				}
			}

			ExtensionBridgeService.resetInstance()
		}
	}

	private _appProperties?: StaticAppProperties

	private getAppProperties(): StaticAppProperties {
		if (!this._appProperties) {
			const packageJSON = this.context.extension?.packageJSON

			this._appProperties = {
				appName: packageJSON?.name ?? Package.name,
				appVersion: packageJSON?.version ?? Package.version,
				vscodeVersion: vscode.version,
				platform: process.platform,
				editorName: vscode.env.appName,
			}
		}

		return this._appProperties
	}

	public get appProperties(): StaticAppProperties {
		return this._appProperties ?? this.getAppProperties()
	}

	private getCloudProperties(): CloudAppProperties {
		let cloudIsAuthenticated: boolean | undefined

		try {
			if (CloudService.hasInstance()) {
				cloudIsAuthenticated = CloudService.instance.isAuthenticated()
			}
		} catch (error) {
			// Silently handle errors to avoid breaking telemetry collection.
			this.log(`[getTelemetryProperties] Failed to get cloud auth state: ${error}`)
		}

		return {
			cloudIsAuthenticated,
		}
	}

	private async getTaskProperties(): Promise<DynamicAppProperties & TaskProperties> {
		const { language, mode, apiConfiguration } = await this.getState()

		const task = this.getCurrentTask()
		const todoList = task?.todoList
		let todos: { total: number; completed: number; inProgress: number; pending: number } | undefined

		if (todoList && todoList.length > 0) {
			todos = {
				total: todoList.length,
				completed: todoList.filter((todo) => todo.status === "completed").length,
				inProgress: todoList.filter((todo) => todo.status === "in_progress").length,
				pending: todoList.filter((todo) => todo.status === "pending").length,
			}
		}

		return {
			language,
			mode,
			taskId: task?.taskId,
			apiProvider: apiConfiguration?.apiProvider,
			diffStrategy: task?.diffStrategy?.getName(),
			isSubtask: task ? !!task.parentTask : undefined,
			...(todos && { todos }),
		}
	}

	private _gitProperties?: GitProperties

	private async getGitProperties(): Promise<GitProperties> {
		if (!this._gitProperties) {
			this._gitProperties = await getWorkspaceGitInfo()
		}

		return this._gitProperties
	}

	public get gitProperties(): GitProperties | undefined {
		return this._gitProperties
	}

	public async getTelemetryProperties(): Promise<TelemetryProperties> {
		// kilocode_change start
		const {
			mode,
			apiConfiguration,
			language,
			experiments, // kilocode_change
		} = await this.getState()
		const task = this.getCurrentTask()

		const packageJSON = this.context.extension?.packageJSON

		async function getModelId() {
			try {
				if (task?.api instanceof OpenRouterHandler) {
					return { modelId: (await task.api.fetchModel()).id }
				} else {
					return { modelId: task?.api?.getModel().id }
				}
			} catch (error) {
				return {
					modelException: stringifyError(error),
				}
			}
		}

		function getOpenRouter() {
			if (
				apiConfiguration &&
				(apiConfiguration.apiProvider === "openrouter" || apiConfiguration.apiProvider === "kilocode")
			) {
				return {
					openRouter: {
						sort: apiConfiguration.openRouterProviderSort,
						dataCollection: apiConfiguration.openRouterProviderDataCollection,
						specificProvider: apiConfiguration.openRouterSpecificProvider,
					},
				}
			}
			return {}
		}

		function getMemory() {
			try {
				return { memory: { ...process.memoryUsage() } }
			} catch (error) {
				return {
					memoryException: stringifyError(error),
				}
			}
		}

		const getFastApply = () => {
			try {
				return {
					fastApply: {
						morphFastApply: Boolean(experiments.morphFastApply),
						morphApiKey: Boolean(this.contextProxy.getValue("morphApiKey")),
					},
				}
			} catch (error) {
				return {
					fastApplyException: stringifyError(error),
				}
			}
		}
		// kilocode_change end

		return {
			...this.getAppProperties(),
			// ...this.getCloudProperties(), kilocode_change: disable
			// kilocode_change start
			...(await getModelId()),
			...getMemory(),
			...getFastApply(),
			...getOpenRouter(),
			// kilocode_change end
			...(await this.getTaskProperties()),
			...(await this.getGitProperties()),
		}
	}

	// kilocode_change:
	// MCP Marketplace
	private async fetchMcpMarketplaceFromApi(silent: boolean = false): Promise<McpMarketplaceCatalog | undefined> {
		try {
			const response = await axios.get("https://api.cline.bot/v1/mcp/marketplace", {
				headers: {
					"Content-Type": "application/json",
				},
			})

			if (!response.data) {
				throw new Error("Invalid response from MCP marketplace API")
			}

			const catalog: McpMarketplaceCatalog = {
				items: (response.data || []).map((item: any) => ({
					...item,
					githubStars: item.githubStars ?? 0,
					downloadCount: item.downloadCount ?? 0,
					tags: item.tags ?? [],
				})),
			}

			await this.updateGlobalState("mcpMarketplaceCatalog", catalog)
			return catalog
		} catch (error) {
			console.error("Failed to fetch MCP marketplace:", error)
			if (!silent) {
				const errorMessage = error instanceof Error ? error.message : "Failed to fetch MCP marketplace"
				await this.postMessageToWebview({
					type: "mcpMarketplaceCatalog",
					error: errorMessage,
				})
				vscode.window.showErrorMessage(errorMessage)
			}
			return undefined
		}
	}

	async silentlyRefreshMcpMarketplace() {
		try {
			const catalog = await this.fetchMcpMarketplaceFromApi(true)
			if (catalog) {
				await this.postMessageToWebview({
					type: "mcpMarketplaceCatalog",
					mcpMarketplaceCatalog: catalog,
				})
			}
		} catch (error) {
			console.error("Failed to silently refresh MCP marketplace:", error)
		}
	}

	async fetchMcpMarketplace(forceRefresh: boolean = false) {
		try {
			// Check if we have cached data
			const cachedCatalog = (await this.getGlobalState("mcpMarketplaceCatalog")) as
				| McpMarketplaceCatalog
				| undefined
			if (!forceRefresh && cachedCatalog?.items) {
				await this.postMessageToWebview({
					type: "mcpMarketplaceCatalog",
					mcpMarketplaceCatalog: cachedCatalog,
				})
				return
			}

			const catalog = await this.fetchMcpMarketplaceFromApi(false)
			if (catalog) {
				await this.postMessageToWebview({
					type: "mcpMarketplaceCatalog",
					mcpMarketplaceCatalog: catalog,
				})
			}
		} catch (error) {
			console.error("Failed to handle cached MCP marketplace:", error)
			const errorMessage = error instanceof Error ? error.message : "Failed to handle cached MCP marketplace"
			await this.postMessageToWebview({
				type: "mcpMarketplaceCatalog",
				error: errorMessage,
			})
			vscode.window.showErrorMessage(errorMessage)
		}
	}

	async downloadMcp(mcpId: string) {
		try {
			// First check if we already have this MCP server installed
			const servers = this.mcpHub?.getServers() || []
			const isInstalled = servers.some((server: McpServer) => server.name === mcpId)

			if (isInstalled) {
				throw new Error("This MCP server is already installed")
			}

			// Fetch server details from marketplace
			const response = await axios.post<McpDownloadResponse>(
				"https://api.cline.bot/v1/mcp/download",
				{ mcpId },
				{
					headers: { "Content-Type": "application/json" },
					timeout: 10000,
				},
			)

			if (!response.data) {
				throw new Error("Invalid response from MCP marketplace API")
			}

			console.log("[downloadMcp] Response from download API", { response })

			const mcpDetails = response.data

			// Validate required fields
			if (!mcpDetails.githubUrl) {
				throw new Error("Missing GitHub URL in MCP download response")
			}
			if (!mcpDetails.readmeContent) {
				throw new Error("Missing README content in MCP download response")
			}

			// Send details to webview
			await this.postMessageToWebview({
				type: "mcpDownloadDetails",
				mcpDownloadDetails: mcpDetails,
			})

			// Create task with context from README and added guidelines for MCP server installation
			const task = `Set up the MCP server from ${mcpDetails.githubUrl} while adhering to these MCP server installation rules:
- Use "${mcpDetails.mcpId}" as the server name in ${GlobalFileNames.mcpSettings}.
- Create the directory for the new MCP server before starting installation.
- Use commands aligned with the user's shell and operating system best practices.
- The following README may contain instructions that conflict with the user's OS, in which case proceed thoughtfully.
- Once installed, demonstrate the server's capabilities by using one of its tools.
Here is the project's README to help you get started:\n\n${mcpDetails.readmeContent}\n${mcpDetails.llmsInstallationContent}`

			// Initialize task and show chat view
			await this.createTask(task)
			await this.postMessageToWebview({
				type: "action",
				action: "chatButtonClicked",
			})
		} catch (error) {
			console.error("Failed to download MCP:", error)
			let errorMessage = "Failed to download MCP"

			if (axios.isAxiosError(error)) {
				if (error.code === "ECONNABORTED") {
					errorMessage = "Request timed out. Please try again."
				} else if (error.response?.status === 404) {
					errorMessage = "MCP server not found in marketplace."
				} else if (error.response?.status === 500) {
					errorMessage = "Internal server error. Please try again later."
				} else if (!error.response && error.request) {
					errorMessage = "Network error. Please check your internet connection."
				}
			} else if (error instanceof Error) {
				errorMessage = error.message
			}

			// Show error in both notification and marketplace UI
			vscode.window.showErrorMessage(errorMessage)
			await this.postMessageToWebview({
				type: "mcpDownloadDetails",
				error: errorMessage,
			})
		}
	}
	// end kilocode_change

	// kilocode_change start
	// Add new methods for favorite functionality
	async toggleTaskFavorite(id: string) {
		const history = this.getGlobalState("taskHistory") ?? []
		const updatedHistory = history.map((item) => {
			if (item.id === id) {
				return { ...item, isFavorited: !item.isFavorited }
			}
			return item
		})
		await this.updateGlobalState("taskHistory", updatedHistory)
		await this.postStateToWebview()
	}

	async getFavoriteTasks(): Promise<HistoryItem[]> {
		const history = this.getGlobalState("taskHistory") ?? []
		return history.filter((item) => item.isFavorited)
	}

	// Modify batch delete to respect favorites
	async deleteMultipleTasks(taskIds: string[]) {
		const history = this.getGlobalState("taskHistory") ?? []
		const favoritedTaskIds = taskIds.filter((id) => history.find((item) => item.id === id)?.isFavorited)

		if (favoritedTaskIds.length > 0) {
			throw new Error("Cannot delete favorited tasks. Please unfavorite them first.")
		}

		for (const id of taskIds) {
			await this.deleteTaskWithId(id)
		}
	}

	async setTaskFileNotFound(id: string) {
		const history = this.getGlobalState("taskHistory") ?? []
		const updatedHistory = history.map((item) => {
			if (item.id === id) {
				return { ...item, fileNotfound: true }
			}
			return item
		})
		await this.updateGlobalState("taskHistory", updatedHistory)
		await this.postStateToWebview()
	}

	// kilocode_change end
	/**
	 * Gets the CodeIndexManager for the current active workspace
	 * @returns CodeIndexManager instance for the current workspace or the default one
	 */
	public getCurrentWorkspaceCodeIndexManager(): CodeIndexManager | undefined {
		return CodeIndexManager.getInstance(this.context)
	}

	/**
	 * Updates the code index status subscription to listen to the current workspace manager
	 */
	private updateCodeIndexStatusSubscription(): void {
		// Get the current workspace manager
		const currentManager = this.getCurrentWorkspaceCodeIndexManager()

		// If the manager hasn't changed, no need to update subscription
		if (currentManager === this.currentWorkspaceManager) {
			return
		}

		// Dispose the old subscription if it exists
		if (this.codeIndexStatusSubscription) {
			this.codeIndexStatusSubscription.dispose()
			this.codeIndexStatusSubscription = undefined
		}

		// Update the current workspace manager reference
		this.currentWorkspaceManager = currentManager

		// Subscribe to the new manager's progress updates if it exists
		if (currentManager) {
			this.codeIndexStatusSubscription = currentManager.onProgressUpdate((update: IndexProgressUpdate) => {
				// Only send updates if this manager is still the current one
				if (currentManager === this.getCurrentWorkspaceCodeIndexManager()) {
					// Get the full status from the manager to ensure we have all fields correctly formatted
					const fullStatus = currentManager.getCurrentStatus()
					this.postMessageToWebview({
						type: "indexingStatusUpdate",
						values: fullStatus,
					})
				}
			})

			if (this.view) {
				this.webviewDisposables.push(this.codeIndexStatusSubscription)
			}

			// Send initial status for the current workspace
			this.postMessageToWebview({
				type: "indexingStatusUpdate",
				values: currentManager.getCurrentStatus(),
			})
		}
	}
}

class OrganizationAllowListViolationError extends Error {
	constructor(message: string) {
		super(message)
	}
}<|MERGE_RESOLUTION|>--- conflicted
+++ resolved
@@ -2219,8 +2219,7 @@
 			history.push(item)
 		}
 
-<<<<<<< HEAD
-		// Write per-task metadata to disk (delta) to avoid repeated full 1.7MB globalState saves.
+		// Write per-task metadata to disk (delta) to avoid repeated full globalState saves.
 		// This is a best-effort non-blocking write — update in-memory state immediately and persist task metadata.
 		try {
 			const globalStoragePath = this.contextProxy.globalStorageUri.fsPath
@@ -2267,11 +2266,6 @@
 				console.error("Failed to write taskHistory fallback:", e)
 			}
 		}
-=======
-		await this.updateGlobalState("taskHistory", history)
-		this.recentTasksCache = undefined
-
->>>>>>> af6d0a02
 		return history
 	}
 
