--- conflicted
+++ resolved
@@ -137,11 +137,7 @@
 			get: jest.fn().mockReturnValue([]),
 			update: jest.fn(),
 		}),
-<<<<<<< HEAD
-		onDidChangeConfiguration: jest.fn().mockImplementation((_callback) => ({
-=======
 		onDidChangeConfiguration: jest.fn().mockImplementation(() => ({
->>>>>>> 936712b2
 			dispose: jest.fn(),
 		})),
 		onDidSaveTextDocument: jest.fn(() => ({ dispose: jest.fn() })),
@@ -326,13 +322,7 @@
 				callback()
 				return { dispose: jest.fn() }
 			}),
-<<<<<<< HEAD
-			onDidChangeVisibility: jest.fn().mockImplementation((_callback) => {
-				return { dispose: jest.fn() }
-			}),
-=======
 			onDidChangeVisibility: jest.fn().mockImplementation(() => ({ dispose: jest.fn() })),
->>>>>>> 936712b2
 		} as unknown as vscode.WebviewView
 
 		provider = new ClineProvider(mockContext, mockOutputChannel, "sidebar", new ContextProxy(mockContext))
@@ -2069,10 +2059,6 @@
 	let mockContext: vscode.ExtensionContext
 	let mockOutputChannel: vscode.OutputChannel
 	let mockContextProxy: any
-<<<<<<< HEAD
-	let _mockGlobalStateUpdate: jest.Mock
-=======
->>>>>>> 936712b2
 
 	beforeEach(() => {
 		// Reset mocks
@@ -2094,11 +2080,6 @@
 		mockOutputChannel = { appendLine: jest.fn() } as unknown as vscode.OutputChannel
 		mockContextProxy = new ContextProxy(mockContext)
 		provider = new ClineProvider(mockContext, mockOutputChannel, "sidebar", mockContextProxy)
-<<<<<<< HEAD
-
-		_mockGlobalStateUpdate = mockContext.globalState.update as jest.Mock
-=======
->>>>>>> 936712b2
 	})
 
 	test("updateGlobalState uses contextProxy", async () => {
