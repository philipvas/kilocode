// npx jest src/context/__tests__/ExtensionStateContext.test.tsx

import { render, screen, act } from "@testing-library/react"

import { ProviderSettings, ExperimentId } from "@roo-code/types"

import { ExtensionState } from "@roo/ExtensionMessage"

import { ExtensionStateContextProvider, useExtensionState, mergeExtensionState } from "../ExtensionStateContext"

const TestComponent = () => {
	const {
		allowedCommands,
		setAllowedCommands,
		soundEnabled,
		showRooIgnoredFiles,
		setShowRooIgnoredFiles,
		autoApprovalEnabled,
		alwaysAllowReadOnly,
		alwaysAllowWrite,
	} = useExtensionState()
	return (
		<div>
			<div data-testid="allowed-commands">{JSON.stringify(allowedCommands)}</div>
			<div data-testid="sound-enabled">{JSON.stringify(soundEnabled)}</div>
			<div data-testid="show-rooignored-files">{JSON.stringify(showRooIgnoredFiles)}</div>
			<div data-testid="auto-approval-enabled">{JSON.stringify(autoApprovalEnabled)}</div>
			<div data-testid="always-allow-read-only">{JSON.stringify(alwaysAllowReadOnly)}</div>
			<div data-testid="always-allow-write">{JSON.stringify(alwaysAllowWrite)}</div>
			<button data-testid="update-button" onClick={() => setAllowedCommands(["npm install", "git status"])}>
				Update Commands
			</button>
			<button data-testid="toggle-rooignore-button" onClick={() => setShowRooIgnoredFiles(!showRooIgnoredFiles)}>
				Update Commands
			</button>
		</div>
	)
}

const ApiConfigTestComponent = () => {
	const { apiConfiguration, setApiConfiguration } = useExtensionState()

	return (
		<div>
			<div data-testid="api-configuration">{JSON.stringify(apiConfiguration)}</div>
			<button
				data-testid="update-api-config-button"
				onClick={() => setApiConfiguration({ apiModelId: "new-model", apiProvider: "anthropic" })}>
				Update API Config
			</button>
			<button data-testid="partial-update-button" onClick={() => setApiConfiguration({ modelTemperature: 0.7 })}>
				Partial Update
			</button>
		</div>
	)
}

describe("ExtensionStateContext", () => {
	it("initializes with empty allowedCommands array", () => {
		render(
			<ExtensionStateContextProvider>
				<TestComponent />
			</ExtensionStateContextProvider>,
		)

		expect(JSON.parse(screen.getByTestId("allowed-commands").textContent!)).toEqual([])
	})

	it("initializes with soundEnabled set to false", () => {
		render(
			<ExtensionStateContextProvider>
				<TestComponent />
			</ExtensionStateContextProvider>,
		)

		expect(JSON.parse(screen.getByTestId("sound-enabled").textContent!)).toBe(false)
	})

	it("initializes with showRooIgnoredFiles set to true", () => {
		render(
			<ExtensionStateContextProvider>
				<TestComponent />
			</ExtensionStateContextProvider>,
		)

		expect(JSON.parse(screen.getByTestId("show-rooignored-files").textContent!)).toBe(true)
	})

	it("initializes with autoApprovalEnabled set to true", () => {
		render(
			<ExtensionStateContextProvider>
				<TestComponent />
			</ExtensionStateContextProvider>,
		)

		expect(JSON.parse(screen.getByTestId("auto-approval-enabled").textContent!)).toBe(true)
	})

	it("initializes with alwaysAllowReadOnly set to true", () => {
		render(
			<ExtensionStateContextProvider>
				<TestComponent />
			</ExtensionStateContextProvider>,
		)

		expect(JSON.parse(screen.getByTestId("always-allow-read-only").textContent!)).toBe(true)
	})

	it("initializes with alwaysAllowWrite set to true", () => {
		render(
			<ExtensionStateContextProvider>
				<TestComponent />
			</ExtensionStateContextProvider>,
		)

		expect(JSON.parse(screen.getByTestId("always-allow-write").textContent!)).toBe(true)
	})

	it("updates showRooIgnoredFiles through setShowRooIgnoredFiles", () => {
		render(
			<ExtensionStateContextProvider>
				<TestComponent />
			</ExtensionStateContextProvider>,
		)

		act(() => {
			screen.getByTestId("toggle-rooignore-button").click()
		})

		expect(JSON.parse(screen.getByTestId("show-rooignored-files").textContent!)).toBe(false)
	})

	it("updates allowedCommands through setAllowedCommands", () => {
		render(
			<ExtensionStateContextProvider>
				<TestComponent />
			</ExtensionStateContextProvider>,
		)

		act(() => {
			screen.getByTestId("update-button").click()
		})

		expect(JSON.parse(screen.getByTestId("allowed-commands").textContent!)).toEqual(["npm install", "git status"])
	})

	it("throws error when used outside provider", () => {
		// Suppress console.error for this test since we expect an error
		const consoleSpy = jest.spyOn(console, "error")
		consoleSpy.mockImplementation(() => {})

		expect(() => {
			render(<TestComponent />)
		}).toThrow("useExtensionState must be used within an ExtensionStateContextProvider")

		consoleSpy.mockRestore()
	})

	it("updates apiConfiguration through setApiConfiguration", () => {
		render(
			<ExtensionStateContextProvider>
				<ApiConfigTestComponent />
			</ExtensionStateContextProvider>,
		)

		const initialContent = screen.getByTestId("api-configuration").textContent!
		expect(initialContent).toBeDefined()

		act(() => {
			screen.getByTestId("update-api-config-button").click()
		})

		const updatedContent = screen.getByTestId("api-configuration").textContent!
		const updatedConfig = JSON.parse(updatedContent || "{}")

		expect(updatedConfig).toEqual(
			expect.objectContaining({
				apiModelId: "new-model",
				apiProvider: "anthropic",
			}),
		)
	})

	it("correctly merges partial updates to apiConfiguration", () => {
		render(
			<ExtensionStateContextProvider>
				<ApiConfigTestComponent />
			</ExtensionStateContextProvider>,
		)

		// First set the initial configuration
		act(() => {
			screen.getByTestId("update-api-config-button").click()
		})

		// Verify initial update
		const initialContent = screen.getByTestId("api-configuration").textContent!
		const initialConfig = JSON.parse(initialContent || "{}")
		expect(initialConfig).toEqual(
			expect.objectContaining({
				apiModelId: "new-model",
				apiProvider: "anthropic",
			}),
		)

		// Now perform a partial update
		act(() => {
			screen.getByTestId("partial-update-button").click()
		})

		// Verify that the partial update was merged with the existing configuration
		const updatedContent = screen.getByTestId("api-configuration").textContent!
		const updatedConfig = JSON.parse(updatedContent || "{}")
		expect(updatedConfig).toEqual(
			expect.objectContaining({
				apiModelId: "new-model", // Should retain this from previous update
				apiProvider: "anthropic", // Should retain this from previous update
				modelTemperature: 0.7, // Should add this from partial update
			}),
		)
	})
})

describe("mergeExtensionState", () => {
	it("should correctly merge extension states", () => {
		const baseState: ExtensionState = {
			version: "",
			mcpEnabled: false,
			enableMcpServerCreation: false,
			clineMessages: [],
			taskHistory: [],
			shouldShowAnnouncement: false,
			enableCheckpoints: true,
			writeDelayMs: 1000,
			requestDelaySeconds: 5,
			mode: "default",
			experiments: {} as Record<ExperimentId, boolean>,
			customModes: [],
			maxOpenTabsContext: 20,
			maxWorkspaceFiles: 100,
			apiConfiguration: { providerId: "openrouter" } as ProviderSettings,
			showRooIgnoredFiles: true,
			renderContext: "sidebar",
			maxReadFileLine: 500,
<<<<<<< HEAD
			showAutoApproveMenu: false,
=======
			cloudUserInfo: null,
			organizationAllowList: { allowAll: true, providers: {} },
			autoCondenseContext: true,
>>>>>>> 69f72002
			autoCondenseContextPercent: 100,
		}

		const prevState: ExtensionState = {
			...baseState,
			apiConfiguration: { modelMaxTokens: 1234, modelMaxThinkingTokens: 123 },
			experiments: {} as Record<ExperimentId, boolean>,
		}

		const newState: ExtensionState = {
			...baseState,
			apiConfiguration: { modelMaxThinkingTokens: 456, modelTemperature: 0.3 },
			experiments: {
				powerSteering: true,
				autoCondenseContext: true,
				concurrentFileReads: true,
			} as Record<ExperimentId, boolean>,
		}

		const result = mergeExtensionState(prevState, newState)

		expect(result.apiConfiguration).toEqual({
			modelMaxThinkingTokens: 456,
			modelTemperature: 0.3,
		})

		expect(result.experiments).toEqual({
			powerSteering: true,
			autoCondenseContext: true,
			concurrentFileReads: true,
		})
	})
})<|MERGE_RESOLUTION|>--- conflicted
+++ resolved
@@ -242,13 +242,10 @@
 			showRooIgnoredFiles: true,
 			renderContext: "sidebar",
 			maxReadFileLine: 500,
-<<<<<<< HEAD
 			showAutoApproveMenu: false,
-=======
 			cloudUserInfo: null,
 			organizationAllowList: { allowAll: true, providers: {} },
 			autoCondenseContext: true,
->>>>>>> 69f72002
 			autoCondenseContextPercent: 100,
 		}
 
@@ -265,6 +262,7 @@
 				powerSteering: true,
 				autoCondenseContext: true,
 				concurrentFileReads: true,
+				autocomplete: true,
 			} as Record<ExperimentId, boolean>,
 		}
 
@@ -279,6 +277,7 @@
 			powerSteering: true,
 			autoCondenseContext: true,
 			concurrentFileReads: true,
+			autocomplete: true,
 		})
 	})
 })