import {
	insertMention,
	removeMention,
	getContextMenuOptions,
	shouldShowContextMenu,
	ContextMenuOptionType,
	ContextMenuQueryItem,
	SearchResult,
} from "@src/utils/context-mentions"

describe("insertMention", () => {
	it("should insert mention at cursor position when no @ symbol exists", () => {
		const result = insertMention("Hello world", 5, "test")
		expect(result.newValue).toBe("Hello@test  world")
		expect(result.mentionIndex).toBe(5)
	})

	it("should replace text after last @ symbol", () => {
		const result = insertMention("Hello @wor world", 8, "test")
		expect(result.newValue).toBe("Hello @test  world")
		expect(result.mentionIndex).toBe(6)
	})

	it("should handle empty text", () => {
		const result = insertMention("", 0, "test")
		expect(result.newValue).toBe("@test ")
		expect(result.mentionIndex).toBe(0)
	})
	it("should replace partial mention after @", () => {
		const result = insertMention("Mention @fi", 11, "/path/to/file.txt") // Cursor after 'i'
		expect(result.newValue).toBe("Mention @/path/to/file.txt ") // Space added after mention
		expect(result.mentionIndex).toBe(8)
	})

	it("should add a space after the inserted mention", () => {
		const result = insertMention("Hello ", 6, "terminal") // Cursor at the end
		expect(result.newValue).toBe("Hello @terminal ")
		expect(result.mentionIndex).toBe(6)
	})

	it("should handle insertion at the beginning", () => {
		const result = insertMention("world", 0, "problems")
		expect(result.newValue).toBe("@problems world")
		expect(result.mentionIndex).toBe(0)
	})

	it("should handle insertion at the end", () => {
		const result = insertMention("Hello", 5, "problems")
		expect(result.newValue).toBe("Hello@problems ")
		expect(result.mentionIndex).toBe(5)
	})

	it("should handle slash command replacement", () => {
		const result = insertMention("/mode some", 5, "code", true) // Simulating mode selection
		expect(result.newValue).toBe("code") // Should replace the whole text
		expect(result.mentionIndex).toBe(0)
	})

	// --- Tests for Escaped Spaces ---
	it("should NOT escape spaces for non-path mentions", () => {
		const result = insertMention("Hello @abc ", 10, "git commit with spaces") // Not a path
		expect(result.newValue).toBe("Hello @git commit with spaces  ")
	})

	it("should escape spaces when inserting a file path mention with spaces", () => {
		const filePath = "/path/to/file with spaces.txt"
		const expectedEscapedPath = "/path/to/file\\ with\\ spaces.txt"
		const result = insertMention("Mention @old", 11, filePath)

		expect(result.newValue).toBe(`Mention @${expectedEscapedPath} `)
		expect(result.mentionIndex).toBe(8)
		// Verify escapeSpaces was effectively used (implicitly by checking output)
		expect(result.newValue).toContain("\\ ")
	})

	it("should escape spaces when inserting a folder path mention with spaces", () => {
		const folderPath = "/my documents/folder name/"
		const expectedEscapedPath = "/my\\ documents/folder\\ name/"
		const result = insertMention("Check @dir", 9, folderPath)

		expect(result.newValue).toBe(`Check @${expectedEscapedPath} `)
		expect(result.mentionIndex).toBe(6)
		expect(result.newValue).toContain("\\ ")
	})

	it("should NOT escape spaces if the path value already contains escaped spaces", () => {
		const alreadyEscapedPath = "/path/already\\ escaped.txt"
		const result = insertMention("Insert @path", 11, alreadyEscapedPath)

		// It should insert the already escaped path without double-escaping
		expect(result.newValue).toBe(`Insert @${alreadyEscapedPath} `)
		expect(result.mentionIndex).toBe(7)
		// Check that it wasn't passed through escapeSpaces again (mock check)
		// This relies on the mock implementation detail or careful checking
		// A better check might be ensuring no double backslashes appear unexpectedly.
		expect(result.newValue.includes("\\\\ ")).toBe(false)
	})

	it("should NOT escape spaces for paths without spaces", () => {
		const simplePath = "/path/to/file.txt"
		const result = insertMention("Simple @p", 9, simplePath)
		expect(result.newValue).toBe(`Simple @${simplePath} `)
		expect(result.mentionIndex).toBe(7)
		expect(result.newValue.includes("\\ ")).toBe(false)
	})

	// --- Tests for isSlashCommand parameter ---
	describe("isSlashCommand parameter", () => {
		it("should replace entire text when isSlashCommand is true", () => {
			const result = insertMention("/cod", 4, "code", true)
			expect(result.newValue).toBe("code")
			expect(result.mentionIndex).toBe(0)
		})

		it("should replace entire text even when @ mentions exist and isSlashCommand is true", () => {
			const result = insertMention("/code @some/file.ts", 5, "debug", true)
			expect(result.newValue).toBe("debug")
			expect(result.mentionIndex).toBe(0)
		})

		it("should insert @ mention correctly after slash command when isSlashCommand is false", () => {
			const text = "/code @"
			const position = 8 // cursor after @
			const result = insertMention(text, position, "src/file.ts", false)

			expect(result.newValue).toBe("/code @src/file.ts ")
			expect(result.mentionIndex).toBe(6) // position of @
		})

		it("should not treat text starting with / as slash command when isSlashCommand is false", () => {
			const text = "/some/path/file.ts @"
			const position = 20
			const result = insertMention(text, position, "another.ts", false)

			expect(result.newValue).toBe("/some/path/file.ts @another.ts ")
			expect(result.mentionIndex).toBe(19) // position of @
		})

		it("should work with default parameter (isSlashCommand = false)", () => {
			const text = "/code @"
			const position = 8
			const result = insertMention(text, position, "src/file.ts") // No isSlashCommand parameter

			expect(result.newValue).toBe("/code @src/file.ts ")
			expect(result.mentionIndex).toBe(6)
		})
	})
})

describe("removeMention", () => {
	it("should remove mention when cursor is at end of mention", () => {
		// Test with the problems keyword that matches the regex
		const result = removeMention("Hello @problems ", 15)
		expect(result.newText).toBe("Hello ")
		expect(result.newPosition).toBe(6)
	})

	it("should not remove text when not at end of mention", () => {
		const result = removeMention("Hello @test world", 8)
		expect(result.newText).toBe("Hello @test world")
		expect(result.newPosition).toBe(8)
	})

	it("should handle text without mentions", () => {
		const result = removeMention("Hello world", 5)
		expect(result.newText).toBe("Hello world")
		expect(result.newPosition).toBe(5)
	})

	// --- Tests for Escaped Spaces ---
	it("should not remove mention with escaped spaces if cursor is at the end - KNOWN LIMITATION", () => {
		// NOTE: This is a known limitation - the current regex in removeMention
		// doesn't handle escaped spaces well because the regex engine needs
		// special lookbehind assertions for that.
		// For now, we're documenting this as a known limitation.
		const text = "File @/path/to/file\\ with\\ spaces.txt "
		const position = text.length // Cursor at the very end
		const { newText, newPosition } = removeMention(text, position)
		// The mention with escaped spaces won't be matched by the regex
		expect(newText).toBe(text)
		expect(newPosition).toBe(position)
	})

	it("should remove mention with escaped spaces and the following space", () => {
		const text = "File @/path/to/file\\ with\\ spaces.txt next word"
		const position = text.indexOf(" next") // Cursor right after the mention + space
		const { newText, newPosition } = removeMention(text, position)
		expect(newText).toBe("File next word")
		expect(newPosition).toBe(5)
	})
})

describe("getContextMenuOptions", () => {
	const mockQueryItems: ContextMenuQueryItem[] = [
		{
			type: ContextMenuOptionType.File,
			value: "src/test.ts",
			label: "test.ts",
			description: "Source file",
		},
		{
			type: ContextMenuOptionType.OpenedFile,
			value: "src/open file.ts",
			label: "open file.ts",
			description: "Currently opened file",
		},
		{
			type: ContextMenuOptionType.Git,
			value: "abc1234",
			label: "Initial commit",
			description: "First commit",
			icon: "$(git-commit)",
		},
		{
			type: ContextMenuOptionType.Folder,
			value: "src",
			label: "src",
			description: "Source folder",
		},
	]

	const mockDynamicSearchResults = [
		{
			path: "search/result1.ts",
			type: "file" as const,
			label: "result1.ts",
		},
		{
			path: "search/folder",
			type: "folder" as const,
		},
	]

	const mockSearchResults: SearchResult[] = [
		{ path: "/Users/test/project/src/search result spaces.ts", type: "file", label: "search result spaces.ts" },
		{ path: "/Users/test/project/assets/", type: "folder", label: "assets/" },
	]

	it("should return all option types for empty query", () => {
<<<<<<< HEAD
		const result = getContextMenuOptions("", "", null, [])
		expect(result).toHaveLength(7) // kilocode_change: added image option
=======
		const result = getContextMenuOptions("", null, [])
		expect(result).toHaveLength(6)
>>>>>>> 1695c83c
		expect(result.map((item) => item.type)).toEqual([
			ContextMenuOptionType.Problems,
			ContextMenuOptionType.Terminal,
			ContextMenuOptionType.URL,
			ContextMenuOptionType.Folder,
			ContextMenuOptionType.File,
			ContextMenuOptionType.Image, // kilocode_change
			ContextMenuOptionType.Git,
		])
	})

	it("should filter by selected type when query is empty", () => {
		const result = getContextMenuOptions("", ContextMenuOptionType.File, mockQueryItems)
		expect(result).toHaveLength(2)
		expect(result.map((item) => item.type)).toContain(ContextMenuOptionType.File)
		expect(result.map((item) => item.type)).toContain(ContextMenuOptionType.OpenedFile)
		expect(result.map((item) => item.value)).toContain("src/test.ts")
		expect(result.map((item) => item.value)).toContain("src/open file.ts")
	})

	it("should match git commands", () => {
		const result = getContextMenuOptions("git", null, mockQueryItems)
		expect(result[0].type).toBe(ContextMenuOptionType.Git)
		expect(result[0].label).toBe("Git Commits")
	})

	it("should match git commit hashes", () => {
		const result = getContextMenuOptions("abc1234", null, mockQueryItems)
		expect(result[0].type).toBe(ContextMenuOptionType.Git)
		expect(result[0].value).toBe("abc1234")
	})

	it("should return NoResults when no matches found", () => {
		const result = getContextMenuOptions("nonexistent", null, mockQueryItems)
		expect(result).toHaveLength(1)
		expect(result[0].type).toBe(ContextMenuOptionType.NoResults)
	})

	/**
	 * Tests for the combined handling of open files, git results, and search results
	 * Added for commit 3cd7dec78faf786e468ae4f66cef0b81a76d9075
	 */
	it("should include dynamic search results along with other matches", () => {
		// Add an opened file that will match the query
		const testItems = [
			...mockQueryItems,
			{
				type: ContextMenuOptionType.OpenedFile,
				value: "src/test-opened.ts",
				label: "test-opened.ts",
				description: "Opened test file for search test",
			},
		]

		const result = getContextMenuOptions("test", null, testItems, mockDynamicSearchResults)

		// Check if opened files and dynamic search results are included
		expect(result.some((item) => item.type === ContextMenuOptionType.OpenedFile)).toBe(true)
		expect(result.some((item) => item.value === "/search/result1.ts")).toBe(true)
	})

	it("should maintain correct result ordering according to implementation", () => {
		// Add multiple item types to test ordering
		const result = getContextMenuOptions("t", null, mockQueryItems, mockDynamicSearchResults)

		// Find the different result types
		const fileResults = result.filter(
			(item) =>
				item.type === ContextMenuOptionType.File ||
				item.type === ContextMenuOptionType.OpenedFile ||
				item.type === ContextMenuOptionType.Folder,
		)

		const searchResults = result.filter(
			(item) => item.type === ContextMenuOptionType.File && item.value?.includes("/search/"),
		)

		const gitResults = result.filter((item) => item.type === ContextMenuOptionType.Git)

		// Find the indexes of the first item of each type in the results array
		const firstFileIndex = result.findIndex((item) => fileResults.some((f) => f === item))

		const firstSearchResultIndex = result.findIndex((item) => searchResults.some((s) => s === item))

		const firstGitResultIndex = result.findIndex((item) => gitResults.some((g) => g === item))

		// Verify file results come before search results
		expect(firstFileIndex).toBeLessThan(firstSearchResultIndex)

		// Verify search results appear before git results
		expect(firstSearchResultIndex).toBeLessThan(firstGitResultIndex)
	})

	it("should include opened files when dynamic search results exist", () => {
		const result = getContextMenuOptions("open", null, mockQueryItems, mockDynamicSearchResults)

		// Verify opened files are included
		expect(result.some((item) => item.type === ContextMenuOptionType.OpenedFile)).toBe(true)
		// Verify dynamic search results are also present
		expect(result.some((item) => item.value === "/search/result1.ts")).toBe(true)
	})

	it("should include git results when dynamic search results exist", () => {
		const result = getContextMenuOptions("commit", null, mockQueryItems, mockDynamicSearchResults)

		// Verify git results are included
		expect(result.some((item) => item.type === ContextMenuOptionType.Git)).toBe(true)
		// Verify dynamic search results are also present
		expect(result.some((item) => item.value === "/search/result1.ts")).toBe(true)
	})

	it("should deduplicate items correctly when combining different result types", () => {
		// Create duplicate search result with same path as an existing file
		const duplicateSearchResults = [
			{
				path: "src/test.ts", // Duplicate of existing file in mockQueryItems
				type: "file" as const,
			},
			{
				path: "unique/path.ts",
				type: "file" as const,
			},
		]

		const result = getContextMenuOptions("test", null, mockQueryItems, duplicateSearchResults)

		// Count occurrences of src/test.ts in results
		const duplicateCount = result.filter(
			(item) =>
				(item.value === "src/test.ts" || item.value === "/src/test.ts") &&
				item.type === ContextMenuOptionType.File,
		).length
		// With path normalization, these should be treated as duplicates
		expect(duplicateCount).toBe(1)

		// Verify the unique item was included (check both path formats)
		expect(result.some((item) => item.value === "/unique/path.ts" || item.value === "unique/path.ts")).toBe(true)
	})

	it("should return NoResults when all combined results are empty with dynamic search", () => {
		// Use a query that won't match anything
		const result = getContextMenuOptions(
			"nonexistentquery123456",
			null,
			mockQueryItems,
			[], // Empty dynamic search results
		)

		expect(result).toHaveLength(1)
		expect(result[0].type).toBe(ContextMenuOptionType.NoResults)
	})

	/**
	 * Tests that opened files appear first in the results, according to the updated implementation
	 * This test validates the updated ordering where opened files have the highest priority
	 */
	it("should place opened files first in result order", () => {
		// Create test data with multiple types that should match the query
		const testQuery = "test" // Using "test" as the query to match all items

		const testItems: ContextMenuQueryItem[] = [
			{
				type: ContextMenuOptionType.File,
				value: "src/test-file.ts",
				label: "test-file.ts",
				description: "Regular test file",
			},
			{
				type: ContextMenuOptionType.OpenedFile,
				value: "src/test-opened.ts",
				label: "test-opened.ts",
				description: "Opened test file",
			},
			{
				type: ContextMenuOptionType.Git,
				value: "abctest",
				label: "Test commit",
				description: "Git test commit",
			},
		]

		const testSearchResults = [
			{
				path: "search/test-result.ts",
				type: "file" as const,
				label: "test-result.ts",
			},
		]

		// Get results for "test" query
		const result = getContextMenuOptions(testQuery, null, testItems, testSearchResults)

		// Verify we have results
		expect(result.length).toBeGreaterThan(0)

		// Verify the first item is an opened file type
		expect(result[0].type).toBe(ContextMenuOptionType.OpenedFile)

		// Verify the remaining items are in the correct order:
		// suggestions -> openedFiles -> searchResults -> gitResults

		// Get index of first item of each type
		const firstOpenedFileIndex = result.findIndex((item) => item.type === ContextMenuOptionType.OpenedFile)
		const firstSearchResultIndex = result.findIndex(
			(item) => item.type === ContextMenuOptionType.File && item.value?.includes("/search/"),
		)
		const firstGitResultIndex = result.findIndex((item) => item.type === ContextMenuOptionType.Git)

		// Verify opened files come first
		expect(firstOpenedFileIndex).toBe(0)

		// Verify search results come after opened files but before git results
		expect(firstSearchResultIndex).toBeGreaterThan(firstOpenedFileIndex)

		// Verify git results come after search results
		if (firstGitResultIndex !== -1 && firstSearchResultIndex !== -1) {
			expect(firstGitResultIndex).toBeGreaterThan(firstSearchResultIndex)
		}
	})

	it("should process slash commands when both query and inputValue start with slash", () => {
		const mockModes = [
			{
				slug: "code",
				name: "Code",
				roleDefinition: "You are a coding assistant",
				groups: ["read" as const, "edit" as const],
			},
			{
				slug: "architect",
				name: "Architect",
				roleDefinition: "You are an architecture assistant",
				groups: ["read" as const],
			},
		]

		const result = getContextMenuOptions("/co", null, [], [], mockModes)

		// Should have section header first, then mode results
		expect(result[0].type).toBe(ContextMenuOptionType.SectionHeader)
		expect(result[1].type).toBe(ContextMenuOptionType.Mode)
		expect(result[1].value).toBe("code")
	})

	it("should not process slash commands when query starts with slash but inputValue doesn't", () => {
		// Use a completely non-matching query to ensure we get NoResults
		// and provide empty query items to avoid any matches
		const result = getContextMenuOptions("/nonexistentquery", null, [], [])

		// Should not process as a mode command
		expect(result[0].type).not.toBe(ContextMenuOptionType.Mode)
		// Should return NoResults since it won't match anything
		expect(result[0].type).toBe(ContextMenuOptionType.NoResults)
	})

	// --- Tests for Escaped Spaces (Focus on how paths are presented) ---
	it("should return search results with correct labels/descriptions (no escaping needed here)", () => {
		const options = getContextMenuOptions("@search", null, mockQueryItems, mockSearchResults)
		const fileResult = options.find((o) => o.label === "search result spaces.ts")
		expect(fileResult).toBeDefined()
		// Value should be the normalized path, description might be the same or label
		expect(fileResult?.value).toBe("/Users/test/project/src/search result spaces.ts")
		expect(fileResult?.description).toBe("/Users/test/project/src/search result spaces.ts") // Check current implementation
		expect(fileResult?.label).toBe("search result spaces.ts")
		// Crucially, no backslashes should be in label/description here
		expect(fileResult?.label).not.toContain("\\")
		expect(fileResult?.description).not.toContain("\\")
	})

	it("should return query items (like opened files) with correct labels/descriptions", () => {
		const options = getContextMenuOptions("open", null, mockQueryItems, [])
		const openedFile = options.find((o) => o.label === "open file.ts")
		expect(openedFile).toBeDefined()
		expect(openedFile?.value).toBe("src/open file.ts")
		// Check label/description based on current implementation
		expect(openedFile?.label).toBe("open file.ts")
		// No backslashes expected in display values
		expect(openedFile?.label).not.toContain("\\")
	})

	it("should handle formatting of search results without escaping spaces in display", () => {
		// Create a search result with spaces in the path
		const searchResults: SearchResult[] = [
			{ path: "/path/with spaces/file.txt", type: "file", label: "file with spaces.txt" },
		]

		// The formatting happens in getContextMenuOptions when converting search results to menu items
		const formattedItems = getContextMenuOptions("spaces", null, [], searchResults)

		// Verify we get some results back that aren't "No Results"
		expect(formattedItems.length).toBeGreaterThan(0)
		expect(formattedItems[0].type !== ContextMenuOptionType.NoResults).toBeTruthy()

		// The main thing we want to verify is that no backslashes show up in any display fields
		// This is the core UI behavior we want to test - spaces should not be escaped in display text
		formattedItems.forEach((item) => {
			// Some items might not have labels or descriptions, so check conditionally
			if (item.label) {
				// Verify the label doesn't contain any escaped spaces
				expect(item.label.indexOf("\\")).toBe(-1)
			}
			if (item.description) {
				// Verify the description doesn't contain any escaped spaces
				expect(item.description.indexOf("\\")).toBe(-1)
			}
		})
	})

	// Add more tests for filtering, fuzzy search interaction if needed
})

describe("shouldShowContextMenu", () => {
	it("should return true for @ symbol", () => {
		expect(shouldShowContextMenu("@", 1)).toBe(true)
	})

	it("should return true for @ followed by text", () => {
		expect(shouldShowContextMenu("Hello @test", 10)).toBe(true)
	})

	it("should return false when no @ symbol exists", () => {
		expect(shouldShowContextMenu("Hello world", 5)).toBe(false)
	})

	it("should return false for @ followed by whitespace", () => {
		expect(shouldShowContextMenu("Hello @ world", 6)).toBe(false)
	})

	it("should return false for @ in URL", () => {
		expect(shouldShowContextMenu("Hello @http://test.com", 17)).toBe(false)
	})

	it("should return true for @problems", () => {
		// Position cursor at the end to test the full word
		expect(shouldShowContextMenu("@problems", 9)).toBe(true)
	})

	// --- Tests for Escaped Spaces ---
	it("should return true when typing path with escaped spaces", () => {
		expect(shouldShowContextMenu("@/path/to/file\\ ", 17)).toBe(true) // Cursor after escaped space
		expect(shouldShowContextMenu("@/path/to/file\\ with\\ spaces", 28)).toBe(true) // Cursor within path after escaped spaces
	})

	it("should return false if an unescaped space exists after @", () => {
		// This case means the regex wouldn't match anyway, but confirms context menu logic
		expect(shouldShowContextMenu("@/path/with space", 13)).toBe(false) // Cursor after unescaped space
	})

	describe("slash command + @ mention interaction", () => {
		it("should return true for @ mentions after completed slash commands", () => {
			expect(shouldShowContextMenu("/newtask implement @", 20)).toBe(true)
		})

		it("should return true for @ mentions with text after slash commands", () => {
			expect(shouldShowContextMenu("/newtask implement @file", 24)).toBe(true)
		})

		it("should return true for @ mentions in middle of slash command message", () => {
			expect(shouldShowContextMenu("/code fix the @component.tsx issue", 20)).toBe(true)
		})

		it("should return false when @ is followed by space in slash command", () => {
			expect(shouldShowContextMenu("/newtask implement @ file", 21)).toBe(false)
		})

		it("should return true for multiple @ mentions after slash command", () => {
			expect(shouldShowContextMenu("/debug check @file1.ts and @file2.ts", 30)).toBe(true)
		})
	})
})<|MERGE_RESOLUTION|>--- conflicted
+++ resolved
@@ -237,13 +237,8 @@
 	]
 
 	it("should return all option types for empty query", () => {
-<<<<<<< HEAD
-		const result = getContextMenuOptions("", "", null, [])
+		const result = getContextMenuOptions("", null, [])
 		expect(result).toHaveLength(7) // kilocode_change: added image option
-=======
-		const result = getContextMenuOptions("", null, [])
-		expect(result).toHaveLength(6)
->>>>>>> 1695c83c
 		expect(result.map((item) => item.type)).toEqual([
 			ContextMenuOptionType.Problems,
 			ContextMenuOptionType.Terminal,
