{
<<<<<<< HEAD
	"greeting": "¿Qué puede hacer Kilo Code por ti?",
=======
	"greeting": "Bienvenido a Roo Code",
>>>>>>> 7f026f5c
	"task": {
		"title": "Tarea",
		"seeMore": "Ver más",
		"seeLess": "Ver menos",
		"tokens": "Tokens:",
		"cache": "Caché:",
		"apiCost": "Costo de API:",
		"contextWindow": "Longitud del contexto:",
		"closeAndStart": "Cerrar tarea e iniciar una nueva",
		"export": "Exportar historial de tareas",
		"delete": "Eliminar tarea (Shift + Clic para omitir confirmación)"
	},
	"history": {
		"title": "Historial"
	},
	"unpin": "Desfijar",
	"pin": "Fijar",
	"retry": {
		"title": "Reintentar",
		"tooltip": "Intenta la operación de nuevo"
	},
	"startNewTask": {
		"title": "Iniciar nueva tarea",
		"tooltip": "Comienza una nueva tarea"
	},
	"proceedAnyways": {
		"title": "Continuar de todos modos",
		"tooltip": "Continuar mientras se ejecuta el comando"
	},
	"save": {
		"title": "Guardar",
		"tooltip": "Guardar los cambios del archivo"
	},
	"tokenProgress": {
		"availableSpace": "Espacio disponible: {{amount}} tokens",
		"tokensUsed": "Tokens utilizados: {{used}} de {{total}}",
		"reservedForResponse": "Reservado para respuesta del modelo: {{amount}} tokens"
	},
	"reject": {
		"title": "Rechazar",
		"tooltip": "Rechazar esta acción"
	},
	"completeSubtaskAndReturn": "Completar subtarea y regresar",
	"approve": {
		"title": "Aprobar",
		"tooltip": "Aprobar esta acción"
	},
	"runCommand": {
		"title": "Ejecutar comando",
		"tooltip": "Ejecutar este comando"
	},
	"proceedWhileRunning": {
		"title": "Continuar mientras se ejecuta",
		"tooltip": "Continuar a pesar de las advertencias"
	},
	"resumeTask": {
		"title": "Reanudar tarea",
		"tooltip": "Reanudar la tarea actual"
	},
	"terminate": {
		"title": "Terminar",
		"tooltip": "Terminar la tarea actual"
	},
	"cancel": {
		"title": "Cancelar",
		"tooltip": "Cancelar la operación actual"
	},
	"scrollToBottom": "Desplazarse al final del chat",
<<<<<<< HEAD
=======
	"onboarding": "<strong>Tu lista de tareas en este espacio de trabajo está vacía.</strong> Comienza escribiendo una tarea abajo. ¿No estás seguro cómo empezar? Lee más sobre lo que Roo puede hacer por ti en <DocsLink>la documentación</DocsLink>.",
>>>>>>> 7f026f5c
	"selectMode": "Seleccionar modo de interacción",
	"selectApiConfig": "Seleccionar configuración de API",
	"enhancePrompt": "Mejorar el mensaje con contexto adicional",
	"addImages": "Agregar imágenes al mensaje",
	"sendMessage": "Enviar mensaje",
	"typeMessage": "Escribe un mensaje...",
	"typeTask": "Construir, buscar, preguntar algo",
	"addContext": "@ para agregar contexto, / para cambiar modos",
	"dragFiles": "mantén shift para arrastrar archivos",
	"dragFilesImages": "mantén shift para arrastrar archivos/imágenes",
	"enhancePromptDescription": "El botón 'Mejorar el mensaje' ayuda a mejorar tu petición proporcionando contexto adicional, aclaraciones o reformulaciones. Intenta escribir una petición aquí y haz clic en el botón nuevamente para ver cómo funciona.",
	"errorReadingFile": "Error al leer el archivo:",
	"noValidImages": "No se procesaron imágenes válidas",
	"separator": "Separador",
	"edit": "Editar...",
	"forNextMode": "para el siguiente modo",
	"error": "Error",
	"diffError": {
		"title": "Edición fallida"
	},
	"troubleMessage": "Kilo Code está teniendo problemas...",
	"apiRequest": {
		"title": "Solicitud API",
		"failed": "Solicitud API falló",
		"streaming": "Solicitud API...",
		"cancelled": "Solicitud API cancelada",
		"streamingFailed": "Transmisión API falló"
	},
	"checkpoint": {
		"initial": "Punto de control inicial",
		"regular": "Punto de control",
		"initializingWarning": "Todavía inicializando el punto de control... Si esto tarda demasiado, puedes desactivar los puntos de control en la <settingsLink>configuración</settingsLink> y reiniciar tu tarea.",
		"menu": {
			"viewDiff": "Ver diferencias",
			"restore": "Restaurar punto de control",
			"restoreFiles": "Restaurar archivos",
			"restoreFilesDescription": "Restaura los archivos de tu proyecto a una instantánea tomada en este punto.",
			"restoreFilesAndTask": "Restaurar archivos y tarea",
			"confirm": "Confirmar",
			"cancel": "Cancelar",
			"cannotUndo": "Esta acción no se puede deshacer.",
			"restoreFilesAndTaskDescription": "Restaura los archivos de tu proyecto a una instantánea tomada en este punto y elimina todos los mensajes posteriores a este punto."
		},
		"current": "Actual"
	},
	"instructions": {
		"wantsToFetch": "Kilo Code quiere obtener instrucciones detalladas para ayudar con la tarea actual"
	},
	"fileOperations": {
		"wantsToRead": "Kilo Code quiere leer este archivo:",
		"wantsToReadOutsideWorkspace": "Kilo Code quiere leer este archivo fuera del espacio de trabajo:",
		"didRead": "Kilo Code leyó este archivo:",
		"wantsToEdit": "Kilo Code quiere editar este archivo:",
		"wantsToEditOutsideWorkspace": "Kilo Code quiere editar este archivo fuera del espacio de trabajo:",
		"wantsToCreate": "Kilo Code quiere crear un nuevo archivo:"
	},
	"directoryOperations": {
		"wantsToViewTopLevel": "Kilo Code quiere ver los archivos de nivel superior en este directorio:",
		"didViewTopLevel": "Kilo Code vio los archivos de nivel superior en este directorio:",
		"wantsToViewRecursive": "Kilo Code quiere ver recursivamente todos los archivos en este directorio:",
		"didViewRecursive": "Kilo Code vio recursivamente todos los archivos en este directorio:",
		"wantsToViewDefinitions": "Kilo Code quiere ver nombres de definiciones de código fuente utilizados en este directorio:",
		"didViewDefinitions": "Kilo Code vio nombres de definiciones de código fuente utilizados en este directorio:",
		"wantsToSearch": "Kilo Code quiere buscar en este directorio <code>{{regex}}</code>:",
		"didSearch": "Kilo Code buscó en este directorio <code>{{regex}}</code>:"
	},
	"commandOutput": "Salida del comando",
	"response": "Respuesta",
	"arguments": "Argumentos",
	"mcp": {
		"wantsToUseTool": "Kilo Code quiere usar una herramienta en el servidor MCP {{serverName}}:",
		"wantsToAccessResource": "Kilo Code quiere acceder a un recurso en el servidor MCP {{serverName}}:"
	},
	"modes": {
		"wantsToSwitch": "Kilo Code quiere cambiar a modo <code>{{mode}}</code>",
		"wantsToSwitchWithReason": "Kilo Code quiere cambiar a modo <code>{{mode}}</code> porque: {{reason}}",
		"didSwitch": "Kilo Code cambió a modo <code>{{mode}}</code>",
		"didSwitchWithReason": "Kilo Code cambió a modo <code>{{mode}}</code> porque: {{reason}}"
	},
	"subtasks": {
		"wantsToCreate": "Kilo Code quiere crear una nueva subtarea en modo <code>{{mode}}</code>:",
		"wantsToFinish": "Kilo Code quiere finalizar esta subtarea",
		"newTaskContent": "Instrucciones de la subtarea",
		"completionContent": "Subtarea completada",
		"resultContent": "Resultados de la subtarea",
		"defaultResult": "Por favor, continúa con la siguiente tarea.",
		"completionInstructions": "¡Subtarea completada! Puedes revisar los resultados y sugerir correcciones o próximos pasos. Si todo se ve bien, confirma para devolver el resultado a la tarea principal."
	},
	"questions": {
		"hasQuestion": "Kilo Code tiene una pregunta:"
	},
	"taskCompleted": "Tarea completada",
	"shellIntegration": {
		"unavailable": "Integración de shell no disponible",
		"troubleshooting": "¿Sigues teniendo problemas? Haz clic aquí para ver la documentación de integración de shell.",
		"checkSettings": "Revisa los ajustes alternativos de terminal en la página de configuración",
		"updateVSCode": "Actualiza VSCode",
		"supportedShell": "Asegúrate de usar un shell compatible: zsh, bash, fish o PowerShell"
	},
	"powershell": {
		"issues": "Parece que estás teniendo problemas con Windows PowerShell, por favor consulta esta"
	},
	"autoApprove": {
		"title": "Auto-aprobar:",
		"none": "Ninguno",
		"description": "Auto-aprobar permite a Kilo Code realizar acciones sin pedir permiso. Habilita solo para acciones en las que confíes plenamente. Configuración más detallada disponible en <settingsLink>Configuración</settingsLink>."
	},
	"reasoning": {
		"thinking": "Pensando",
		"seconds": "{{count}}s"
	},
	"followUpSuggest": {
		"copyToInput": "Copiar a la entrada (o Shift + clic)"
	},
	"announcement": {
		"title": "🎉 Roo Code 3.13 publicado",
		"description": "Roo Code 3.13 trae nuevas funcionalidades y mejoras basadas en tus comentarios.",
		"whatsNew": "Novedades",
		"feature1": "<bold>Gemini 2.5 Flash Thinking</bold>: Ahora puedes usar la variante thinking de Gemini 2.5 Flash y especificar un presupuesto de tokens para thinking",
		"feature2": "<bold>Mejoras en la interfaz</bold>: El encabezado de tareas, la vista de chat, la vista previa del historial y la vista de bienvenida han sido mejorados visualmente",
		"feature3": "<bold>Correcciones de errores</bold>: Ediciones de diferencias más confiables y más",
		"hideButton": "Ocultar anuncio",
		"detailsDiscussLinks": "Obtén más detalles y participa en <discordLink>Discord</discordLink> y <redditLink>Reddit</redditLink> 🚀"
	},
	"browser": {
		"rooWantsToUse": "Kilo Code quiere usar el navegador:",
		"consoleLogs": "Registros de la consola",
		"noNewLogs": "(No hay nuevos registros)",
		"screenshot": "Captura de pantalla del navegador",
		"cursor": "cursor",
		"navigation": {
			"step": "Paso {{current}} de {{total}}",
			"previous": "Anterior",
			"next": "Siguiente"
		},
		"sessionStarted": "Sesión de navegador iniciada",
		"actions": {
			"title": "Acción de navegación: ",
			"launch": "Iniciar navegador en {{url}}",
			"click": "Clic ({{coordinate}})",
			"type": "Escribir \"{{text}}\"",
			"scrollDown": "Desplazar hacia abajo",
			"scrollUp": "Desplazar hacia arriba",
			"close": "Cerrar navegador"
		}
	},
	"notifications": {
		"toolRequest": "Solicitud de herramienta esperando aprobación",
		"browserAction": "Acción del navegador esperando aprobación",
		"command": "Comando esperando aprobación"
	}
}<|MERGE_RESOLUTION|>--- conflicted
+++ resolved
@@ -1,9 +1,5 @@
 {
-<<<<<<< HEAD
 	"greeting": "¿Qué puede hacer Kilo Code por ti?",
-=======
-	"greeting": "Bienvenido a Roo Code",
->>>>>>> 7f026f5c
 	"task": {
 		"title": "Tarea",
 		"seeMore": "Ver más",
@@ -72,10 +68,7 @@
 		"tooltip": "Cancelar la operación actual"
 	},
 	"scrollToBottom": "Desplazarse al final del chat",
-<<<<<<< HEAD
-=======
-	"onboarding": "<strong>Tu lista de tareas en este espacio de trabajo está vacía.</strong> Comienza escribiendo una tarea abajo. ¿No estás seguro cómo empezar? Lee más sobre lo que Roo puede hacer por ti en <DocsLink>la documentación</DocsLink>.",
->>>>>>> 7f026f5c
+	"onboarding": "<strong>Tu lista de tareas en este espacio de trabajo está vacía.</strong> Comienza escribiendo una tarea abajo. ¿No estás seguro cómo empezar? Lee más sobre lo que Kilo Code puede hacer por ti en <DocsLink>la documentación</DocsLink>.",
 	"selectMode": "Seleccionar modo de interacción",
 	"selectApiConfig": "Seleccionar configuración de API",
 	"enhancePrompt": "Mejorar el mensaje con contexto adicional",
