--- conflicted
+++ resolved
@@ -82,15 +82,11 @@
 			"delayLabel": "Retraso después de escritura para permitir que los diagnósticos detecten posibles problemas",
 			"outsideWorkspace": {
 				"label": "Incluir archivos fuera del espacio de trabajo",
-<<<<<<< HEAD
 				"description": "Permitir a Kilo Code crear y editar archivos fuera del espacio de trabajo actual sin requerir aprobación."
-=======
-				"description": "Permitir a Roo crear y editar archivos fuera del espacio de trabajo actual sin requerir aprobación."
 			},
 			"protected": {
 				"label": "Incluir archivos protegidos",
-				"description": "Permitir a Roo crear y editar archivos protegidos (como .rooignore y archivos de configuración .roo/) sin requerir aprobación."
->>>>>>> 23bbad04
+				"description": "Permitir a Kilo Code crear y editar archivos protegidos (como .kilocodeignore y archivos de configuración .kilocode/) sin requerir aprobación."
 			}
 		},
 		"browser": {
@@ -519,7 +515,7 @@
 		},
 		"MULTI_FILE_APPLY_DIFF": {
 			"name": "Habilitar ediciones de archivos concurrentes",
-			"description": "Cuando está habilitado, Roo puede editar múltiples archivos en una sola solicitud. Cuando está deshabilitado, Roo debe editar archivos de uno en uno. Deshabilitar esto puede ayudar cuando trabajas con modelos menos capaces o cuando quieres más control sobre las modificaciones de archivos."
+			"description": "Cuando está habilitado, Kilo Code puede editar múltiples archivos en una sola solicitud. Cuando está deshabilitado, Kilo Code debe editar archivos de uno en uno. Deshabilitar esto puede ayudar cuando trabajas con modelos menos capaces o cuando quieres más control sobre las modificaciones de archivos."
 		}
 	},
 	"promptCaching": {
