--- conflicted
+++ resolved
@@ -1,12 +1,8 @@
 {
 	"title": "Serwery MCP",
 	"done": "Gotowe",
-<<<<<<< HEAD
-	"description": "<0>Model Context Protocol</0> umożliwia komunikację z lokalnie uruchomionymi serwerami MCP, które zapewniają dodatkowe narzędzia i zasoby rozszerzające możliwości Kilo Code. Możesz korzystać z <1>serwerów stworzonych przez społeczność</1> lub poprosić Kilo Code o utworzenie nowych narzędzi specyficznych dla twojego przepływu pracy (np. \"dodaj narzędzie, które pobiera najnowszą dokumentację npm\").",
-=======
 	"marketplace": "Marketplace MCP",
 	"description": "<0>Model Context Protocol</0> umożliwia komunikację z lokalnie uruchomionymi serwerami MCP, które zapewniają dodatkowe narzędzia i zasoby rozszerzające możliwości Roo. Możesz korzystać z <1>serwerów stworzonych przez społeczność</1> lub poprosić Roo o utworzenie nowych narzędzi specyficznych dla twojego przepływu pracy (np. \"dodaj narzędzie, które pobiera najnowszą dokumentację npm\").",
->>>>>>> a0e640cd
 	"instructions": "Instrukcje",
 	"enableToggle": {
 		"title": "Włącz serwery MCP",
