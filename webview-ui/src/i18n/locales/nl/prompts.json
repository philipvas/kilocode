--- conflicted
+++ resolved
@@ -6,13 +6,8 @@
 		"createNewMode": "Nieuwe modus aanmaken",
 		"editModesConfig": "Modusconfiguratie bewerken",
 		"editGlobalModes": "Globale modi bewerken",
-<<<<<<< HEAD
 		"editProjectModes": "Projectmodi bewerken (.kilocodemodes)",
-		"createModeHelpText": "Klik op + om een nieuwe aangepaste modus te maken, of vraag Kilo Code in de chat om er een voor je te maken!",
-=======
-		"editProjectModes": "Projectmodi bewerken (.roomodes)",
-		"createModeHelpText": "Modi zijn gespecialiseerde persona's die het gedrag van Roo aanpassen. <0>Meer informatie over het gebruik van modi</0> of <1>het aanpassen van modi.</1>",
->>>>>>> d2e15c16
+		"createModeHelpText": "Modi zijn gespecialiseerde persona's die het gedrag van Kilo Code aanpassen. <0>Meer informatie over het gebruik van modi</0> of <1>het aanpassen van modi.</1>",
 		"selectMode": "Modus zoeken"
 	},
 	"apiConfiguration": {
@@ -37,36 +32,23 @@
 	"roleDefinition": {
 		"title": "Roldefinitie",
 		"resetToDefault": "Terugzetten naar standaard",
-<<<<<<< HEAD
 		"description": "Definieer Kilo Code's expertise en persoonlijkheid voor deze modus. Deze beschrijving bepaalt hoe Kilo Code zich presenteert en taken benadert."
-=======
-		"description": "Definieer Roo's expertise en persoonlijkheid voor deze modus. Deze beschrijving bepaalt hoe Roo zich presenteert en taken benadert."
 	},
 	"whenToUse": {
 		"title": "Wanneer te gebruiken (optioneel)",
 		"description": "Beschrijf wanneer deze modus gebruikt moet worden. Dit helpt de Orchestrator om de juiste modus voor een taak te kiezen.",
 		"resetToDefault": "Beschrijving 'Wanneer te gebruiken' terugzetten naar standaard"
->>>>>>> d2e15c16
 	},
 	"customInstructions": {
 		"title": "Modusspecifieke instructies (optioneel)",
 		"resetToDefault": "Terugzetten naar standaard",
 		"description": "Voeg gedragsrichtlijnen toe die specifiek zijn voor de modus {{modeName}}.",
-<<<<<<< HEAD
 		"loadFromFile": "Modusspecifieke instructies voor {{mode}} kunnen ook worden geladen uit de map <span>.kilocode/rules-{{slug}}/</span> in je werkruimte (.kilocoderules-{{slug}} en .clinerules-{{slug}} zijn verouderd en werken binnenkort niet meer)."
 	},
 	"globalCustomInstructions": {
 		"title": "Aangepaste instructies voor alle modi",
-		"description": "Deze instructies gelden voor alle modi. Ze bieden een basisset aan gedragingen die kunnen worden uitgebreid met modusspecifieke instructies hieronder.\nWil je dat Kilo Code in een andere taal denkt en spreekt dan de weergavetaal van je editor ({{language}}), dan kun je dat hier aangeven.",
+		"description": "Deze instructies gelden voor alle modi. Ze bieden een basisset aan gedragingen die kunnen worden uitgebreid met modusspecifieke instructies hieronder. <0>Meer informatie</0>",
 		"loadFromFile": "Instructies kunnen ook worden geladen uit de map <span>.kilocode/rules/</span> in je werkruimte (.kilocoderules en .clinerules zijn verouderd en werken binnenkort niet meer)."
-=======
-		"loadFromFile": "Modusspecifieke instructies voor {{mode}} kunnen ook worden geladen uit de map <span>.roo/rules-{{slug}}/</span> in je werkruimte (.roorules-{{slug}} en .clinerules-{{slug}} zijn verouderd en werken binnenkort niet meer)."
-	},
-	"globalCustomInstructions": {
-		"title": "Aangepaste instructies voor alle modi",
-		"description": "Deze instructies gelden voor alle modi. Ze bieden een basisset aan gedragingen die kunnen worden uitgebreid met modusspecifieke instructies hieronder. <0>Meer informatie</0>",
-		"loadFromFile": "Instructies kunnen ook worden geladen uit de map <span>.roo/rules/</span> in je werkruimte (.roorules en .clinerules zijn verouderd en werken binnenkort niet meer)."
->>>>>>> d2e15c16
 	},
 	"systemPrompt": {
 		"preview": "Systeemprompt bekijken",
@@ -87,11 +69,7 @@
 		"types": {
 			"ENHANCE": {
 				"label": "Prompt verbeteren",
-<<<<<<< HEAD
 				"description": "Gebruik promptverbetering om op maat gemaakte suggesties of verbeteringen voor je invoer te krijgen. Zo begrijpt Kilo Code je intentie en krijg je de best mogelijke antwoorden. Beschikbaar via het ✨-icoon in de chat."
-=======
-				"description": "Gebruik promptverbetering om op maat gemaakte suggesties of verbeteringen voor je invoer te krijgen. Zo begrijpt Roo je intentie en krijg je de best mogelijke antwoorden. Beschikbaar via het ✨-icoon in de chat."
->>>>>>> d2e15c16
 			},
 			"EXPLAIN": {
 				"label": "Code uitleggen",
@@ -129,11 +107,7 @@
 	},
 	"advancedSystemPrompt": {
 		"title": "Geavanceerd: Systeemprompt overschrijven",
-<<<<<<< HEAD
-		"description": "Je kunt de systeemprompt voor deze modus volledig vervangen (behalve de roldefinitie en aangepaste instructies) door een bestand aan te maken op <span>.kilocode/system-prompt-{{slug}}</span> in je werkruimte. Dit is een zeer geavanceerde functie die ingebouwde beveiligingen en consistentiecontroles omzeilt (vooral rond toolgebruik), dus wees voorzichtig!"
-=======
-		"description": "<2>⚠️ Waarschuwing:</2> Deze geavanceerde functie omzeilt beveiligingen. <1>LEES DIT VOOR GEBRUIK!</1>Overschrijf de standaard systeemprompt door een bestand aan te maken op <span>.roo/system-prompt-{{slug}}</span>."
->>>>>>> d2e15c16
+		"description": "<2>⚠️ Waarschuwing:</2> Deze geavanceerde functie omzeilt beveiligingen. <1>LEES DIT VOOR GEBRUIK!</1>Overschrijf de standaard systeemprompt door een bestand aan te maken op <span>.kilocode/system-prompt-{{slug}}</span>."
 	},
 	"createModeDialog": {
 		"title": "Nieuwe modus aanmaken",
@@ -154,25 +128,17 @@
 				"description": "Beschikbaar in alle werkruimtes"
 			},
 			"project": {
-<<<<<<< HEAD
 				"label": "Projectspecifiek (.kilocodemodes)",
-=======
-				"label": "Projectspecifiek (.roomodes)",
->>>>>>> d2e15c16
 				"description": "Alleen beschikbaar in deze werkruimte, heeft voorrang op globaal"
 			}
 		},
 		"roleDefinition": {
 			"label": "Roldefinitie",
-<<<<<<< HEAD
 			"description": "Definieer Kilo Code's expertise en persoonlijkheid voor deze modus."
-=======
-			"description": "Definieer Roo's expertise en persoonlijkheid voor deze modus."
 		},
 		"whenToUse": {
 			"label": "Wanneer te gebruiken (optioneel)",
 			"description": "Geef een duidelijke beschrijving van wanneer deze modus het meest effectief is en voor welke soorten taken deze uitblinkt."
->>>>>>> d2e15c16
 		},
 		"tools": {
 			"label": "Beschikbare tools",
