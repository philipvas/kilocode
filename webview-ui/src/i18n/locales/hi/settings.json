--- conflicted
+++ resolved
@@ -80,16 +80,14 @@
 			"commandPlaceholder": "कमांड प्रीफिक्स दर्ज करें (उदा. 'git ')",
 			"addButton": "जोड़ें"
 		},
-<<<<<<< HEAD
 		"showMenu": {
 			"label": "चैट व्यू में स्वतः अनुमोदन मेनू दिखाएँ",
 			"description": "जब सक्षम होता है, तो स्वतः अनुमोदन मेनू चैट व्यू के निचले भाग में दिखाई देगा, जिससे स्वतः अनुमोदन सेटिंग्स तक त्वरित पहुंच मिलेगी"
-=======
+		},
 		"apiRequestLimit": {
 			"title": "अधिकतम अनुरोध",
 			"description": "कार्य जारी रखने के लिए अनुमति मांगने से पहले स्वचालित रूप से इतने API अनुरोध करें।",
 			"unlimited": "असीमित"
->>>>>>> dbb58f08
 		}
 	},
 	"providers": {
@@ -478,11 +476,7 @@
 		"useCustomModel": "कस्टम उपयोग करें: {{modelId}}"
 	},
 	"footer": {
-<<<<<<< HEAD
 		"feedback": "यदि आपके कोई प्रश्न या प्रतिक्रिया है, तो <githubLink>github.com/Kilo-Org/kilocode</githubLink> पर एक मुद्दा खोलने या <redditLink>reddit.com/r/kilocode</redditLink> या <discordLink>kilocode.ai/discord</discordLink> में शामिल होने में संकोच न करें",
-=======
-		"feedback": "यदि आपके कोई प्रश्न या प्रतिक्रिया है, तो <githubLink>github.com/RooCodeInc/Roo-Code</githubLink> पर एक मुद्दा खोलने या <redditLink>reddit.com/r/RooCode</redditLink> या <discordLink>discord.gg/roocode</discordLink> में शामिल होने में संकोच न करें",
->>>>>>> dbb58f08
 		"telemetry": {
 			"label": "गुमनाम त्रुटि और उपयोग रिपोर्टिंग की अनुमति दें",
 			"description": "गुमनाम उपयोग डेटा और त्रुटि रिपोर्ट भेजकर Kilo Code को बेहतर बनाने में मदद करें। कोड, प्रॉम्प्ट, या व्यक्तिगत जानकारी कभी भी नहीं भेजी जाती है। अधिक विवरण के लिए हमारी गोपनीयता नीति देखें।"
