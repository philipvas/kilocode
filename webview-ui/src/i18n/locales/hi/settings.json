{
	"common": {
		"save": "सहेजें",
		"done": "पूर्ण",
		"cancel": "रद्द करें",
		"reset": "रीसेट करें",
		"select": "चुनें",
		"add": "हेडर जोड़ें",
		"remove": "हटाएं"
	},
	"header": {
		"title": "सेटिंग्स",
		"saveButtonTooltip": "परिवर्तन सहेजें",
		"nothingChangedTooltip": "कुछ भी नहीं बदला",
		"doneButtonTooltip": "असहेजे परिवर्तनों को छोड़ें और सेटिंग्स पैनल बंद करें"
	},
	"unsavedChangesDialog": {
		"title": "असहेजे परिवर्तन",
		"description": "क्या आप परिवर्तनों को छोड़कर जारी रखना चाहते हैं?",
		"cancelButton": "रद्द करें",
		"discardButton": "परिवर्तन छोड़ें"
	},
	"sections": {
		"providers": "प्रदाता",
		"autoApprove": "अनुमोदन",
		"browser": "ब्राउज़र",
		"checkpoints": "चेकपॉइंट",
		"notifications": "सूचनाएँ",
		"contextManagement": "संदर्भ",
		"terminal": "टर्मिनल",
		"experimental": "प्रायोगिक",
		"language": "भाषा",
		"about": "परिचय"
	},
	"autoApprove": {
		"description": "Kilo Code को अनुमोदन की आवश्यकता के बिना स्वचालित रूप से ऑपरेशन करने की अनुमति दें। इन सेटिंग्स को केवल तभी सक्षम करें जब आप AI पर पूरी तरह से भरोसा करते हों और संबंधित सुरक्षा जोखिमों को समझते हों।",
		"readOnly": {
			"label": "पढ़ें",
			"description": "जब सक्षम होता है, तो Kilo Code आपके अनुमोदित बटन पर क्लिक किए बिना स्वचालित रूप से निर्देशिका सामग्री देखेगा और फाइलें पढ़ेगा।",
			"outsideWorkspace": {
				"label": "वर्कस्पेस के बाहर की फाइलें शामिल करें",
				"description": "Kilo Code को अनुमोदन की आवश्यकता के बिना वर्तमान वर्कस्पेस के बाहर की फाइलें पढ़ने की अनुमति दें।"
			}
		},
		"write": {
			"label": "लिखें",
			"description": "अनुमोदन की आवश्यकता के बिना स्वचालित रूप से फाइलें बनाएँ और संपादित करें",
			"delayLabel": "लिखने के बाद विलंब ताकि डायग्नोस्टिक संभावित समस्याओं का पता लगा सकें",
			"outsideWorkspace": {
				"label": "वर्कस्पेस के बाहर की फाइलें शामिल करें",
				"description": "Kilo Code को अनुमोदन की आवश्यकता के बिना वर्तमान वर्कस्पेस के बाहर फाइलें बनाने और संपादित करने की अनुमति दें।"
			}
		},
		"browser": {
			"label": "ब्राउज़र",
			"description": "अनुमोदन की आवश्यकता के बिना स्वचालित रूप से ब्राउज़र क्रियाएँ करें — नोट: केवल तभी लागू होता है जब मॉडल कंप्यूटर उपयोग का समर्थन करता है"
		},
		"retry": {
			"label": "पुनः प्रयास",
			"description": "जब सर्वर त्रुटि प्रतिक्रिया देता है तो स्वचालित रूप से विफल API अनुरोधों को पुनः प्रयास करें",
			"delayLabel": "अनुरोध को पुनः प्रयास करने से पहले विलंब"
		},
		"mcp": {
			"label": "MCP",
			"description": "MCP सर्वर व्यू में व्यक्तिगत MCP टूल्स के स्वतः अनुमोदन को सक्षम करें (इस सेटिंग और टूल के \"हमेशा अनुमति दें\" चेकबॉक्स दोनों की आवश्यकता है)"
		},
		"modeSwitch": {
			"label": "मोड",
			"description": "अनुमोदन की आवश्यकता के बिना स्वचालित रूप से विभिन्न मोड के बीच स्विच करें"
		},
		"subtasks": {
			"label": "उप-कार्य",
			"description": "अनुमोदन की आवश्यकता के बिना उप-कार्यों के निर्माण और पूर्णता की अनुमति दें"
		},
		"execute": {
			"label": "निष्पादित करें",
			"description": "अनुमोदन की आवश्यकता के बिना स्वचालित रूप से अनुमत टर्मिनल कमांड निष्पादित करें",
			"allowedCommands": "अनुमत स्वतः-निष्पादन कमांड",
			"allowedCommandsDescription": "कमांड प्रीफिक्स जो स्वचालित रूप से निष्पादित किए जा सकते हैं जब \"निष्पादन ऑपरेशन हमेशा अनुमोदित करें\" सक्षम है। सभी कमांड की अनुमति देने के लिए * जोड़ें (सावधानी से उपयोग करें)।",
			"commandPlaceholder": "कमांड प्रीफिक्स दर्ज करें (उदा. 'git ')",
			"addButton": "जोड़ें"
		},
		"showMenu": {
			"label": "चैट व्यू में स्वतः अनुमोदन मेनू दिखाएँ",
			"description": "जब सक्षम होता है, तो स्वतः अनुमोदन मेनू चैट व्यू के निचले भाग में दिखाई देगा, जिससे स्वतः अनुमोदन सेटिंग्स तक त्वरित पहुंच मिलेगी"
		}
	},
	"providers": {
		"providerDocumentation": "{{provider}} दस्तावेज़ीकरण",
		"configProfile": "कॉन्फिगरेशन प्रोफाइल",
		"description": "विभिन्न API कॉन्फ़िगरेशन सहेजें ताकि प्रदाताओं और सेटिंग्स के बीच त्वरित रूप से स्विच कर सकें।",
		"apiProvider": "API प्रदाता",
		"model": "मॉडल",
		"nameEmpty": "नाम खाली नहीं हो सकता",
		"nameExists": "इस नाम वाला प्रोफ़ाइल पहले से मौजूद है",
		"deleteProfile": "प्रोफ़ाइल हटाएं",
		"invalidArnFormat": "अमान्य ARN प्रारूप। कृपया ऊपर दिए गए उदाहरण देखें।",
		"enterNewName": "नया नाम दर्ज करें",
		"addProfile": "प्रोफ़ाइल जोड़ें",
		"renameProfile": "प्रोफ़ाइल का नाम बदलें",
		"newProfile": "नया कॉन्फ़िगरेशन प्रोफ़ाइल",
		"enterProfileName": "प्रोफ़ाइल नाम दर्ज करें",
		"createProfile": "प्रोफ़ाइल बनाएं",
		"cannotDeleteOnlyProfile": "केवल एकमात्र प्रोफ़ाइल को हटाया नहीं जा सकता",
		"searchPlaceholder": "प्रोफ़ाइल खोजें",
		"noMatchFound": "कोई मिलान प्रोफ़ाइल नहीं मिला",
		"vscodeLmDescription": "VS कोड भाषा मॉडल API आपको अन्य VS कोड एक्सटेंशन (जैसे GitHub Copilot) द्वारा प्रदान किए गए मॉडल चलाने की अनुमति देता है। शुरू करने का सबसे आसान तरीका VS कोड मार्केटप्लेस से Copilot और Copilot चैट एक्सटेंशन इंस्टॉल करना है।",
		"awsCustomArnUse": "आप जिस मॉडल का उपयोग करना चाहते हैं, उसके लिए एक वैध AWS बेडरॉक ARN दर्ज करें। प्रारूप उदाहरण:",
		"awsCustomArnDesc": "सुनिश्चित करें कि ARN में क्षेत्र ऊपर चयनित AWS क्षेत्र से मेल खाता है।",
		"openRouterApiKey": "OpenRouter API कुंजी",
		"getOpenRouterApiKey": "OpenRouter API कुंजी प्राप्त करें",
		"apiKeyStorageNotice": "API कुंजियाँ VSCode के सुरक्षित स्टोरेज में सुरक्षित रूप से संग्रहीत हैं",
		"glamaApiKey": "Glama API कुंजी",
		"getGlamaApiKey": "Glama API कुंजी प्राप्त करें",
		"useCustomBaseUrl": "कस्टम बेस URL का उपयोग करें",
		"useHostHeader": "कस्टम होस्ट हेडर का उपयोग करें",
		"useLegacyFormat": "पुराने OpenAI API प्रारूप का उपयोग करें",
		"customHeaders": "कस्टम हेडर्स",
		"headerName": "हेडर नाम",
		"headerValue": "हेडर मूल्य",
		"noCustomHeaders": "कोई कस्टम हेडर परिभाषित नहीं है। एक जोड़ने के लिए + बटन पर क्लिक करें।",
		"requestyApiKey": "Requesty API कुंजी",
		"refreshModels": {
			"label": "मॉडल रिफ्रेश करें",
			"hint": "नवीनतम मॉडल देखने के लिए कृपया सेटिंग्स को फिर से खोलें।"
		},
		"getRequestyApiKey": "Requesty API कुंजी प्राप्त करें",
		"openRouterTransformsText": "संदर्भ आकार के लिए प्रॉम्प्ट और संदेश श्रृंखलाओं को संपीड़ित करें (<a>OpenRouter ट्रांसफॉर्म</a>)",
		"anthropicApiKey": "Anthropic API कुंजी",
		"getAnthropicApiKey": "Anthropic API कुंजी प्राप्त करें",
		"anthropicUseAuthToken": "X-Api-Key के बजाय Anthropic API कुंजी को Authorization हेडर के रूप में पास करें",
		"chutesApiKey": "Chutes API कुंजी",
		"getChutesApiKey": "Chutes API कुंजी प्राप्त करें",
		"deepSeekApiKey": "DeepSeek API कुंजी",
		"getDeepSeekApiKey": "DeepSeek API कुंजी प्राप्त करें",
		"geminiApiKey": "Gemini API कुंजी",
		"getGroqApiKey": "Groq API कुंजी प्राप्त करें",
		"groqApiKey": "Groq API कुंजी",
		"getGeminiApiKey": "Gemini API कुंजी प्राप्त करें",
		"openAiApiKey": "OpenAI API कुंजी",
		"openAiBaseUrl": "बेस URL",
		"getOpenAiApiKey": "OpenAI API कुंजी प्राप्त करें",
		"mistralApiKey": "Mistral API कुंजी",
		"getMistralApiKey": "Mistral / Codestral API कुंजी प्राप्त करें",
		"codestralBaseUrl": "Codestral बेस URL (वैकल्पिक)",
		"codestralBaseUrlDesc": "Codestral मॉडल के लिए वैकल्पिक URL सेट करें।",
		"xaiApiKey": "xAI API कुंजी",
		"getXaiApiKey": "xAI API कुंजी प्राप्त करें",
		"litellmApiKey": "LiteLLM API कुंजी",
		"litellmBaseUrl": "LiteLLM आधार URL",
		"awsCredentials": "AWS क्रेडेंशियल्स",
		"awsProfile": "AWS प्रोफाइल",
		"awsProfileName": "AWS प्रोफाइल नाम",
		"awsAccessKey": "AWS एक्सेस कुंजी",
		"awsSecretKey": "AWS सीक्रेट कुंजी",
		"awsSessionToken": "AWS सत्र टोकन",
		"awsRegion": "AWS क्षेत्र",
		"awsCrossRegion": "क्रॉस-क्षेत्र अनुमान का उपयोग करें",
		"enablePromptCaching": "प्रॉम्प्ट कैशिंग सक्षम करें",
		"enablePromptCachingTitle": "समर्थित मॉडल के लिए प्रदर्शन में सुधार और लागत को कम करने के लिए प्रॉम्प्ट कैशिंग सक्षम करें।",
		"cacheUsageNote": "नोट: यदि आप कैश उपयोग नहीं देखते हैं, तो एक अलग मॉडल चुनने का प्रयास करें और फिर अपने वांछित मॉडल को पुनः चुनें।",
		"vscodeLmModel": "भाषा मॉडल",
		"vscodeLmWarning": "नोट: यह एक बहुत ही प्रायोगिक एकीकरण है और प्रदाता समर्थन भिन्न होगा। यदि आपको किसी मॉडल के समर्थित न होने की त्रुटि मिलती है, तो यह प्रदाता की ओर से एक समस्या है।",
		"googleCloudSetup": {
			"title": "Google Cloud Vertex AI का उपयोग करने के लिए, आपको आवश्यकता है:",
			"step1": "1. Google Cloud खाता बनाएं, Vertex AI API सक्षम करें और वांछित Claude मॉडल सक्षम करें।",
			"step2": "2. Google Cloud CLI इंस्टॉल करें और एप्लिकेशन डिफ़ॉल्ट क्रेडेंशियल्स कॉन्फ़िगर करें।",
			"step3": "3. या क्रेडेंशियल्स के साथ एक सर्विस अकाउंट बनाएं।"
		},
		"googleCloudCredentials": "Google Cloud क्रेडेंशियल्स",
		"googleCloudKeyFile": "Google Cloud कुंजी फ़ाइल पथ",
		"googleCloudProjectId": "Google Cloud प्रोजेक्ट ID",
		"googleCloudRegion": "Google Cloud क्षेत्र",
		"lmStudio": {
			"baseUrl": "बेस URL (वैकल्पिक)",
			"modelId": "मॉडल ID",
			"speculativeDecoding": "स्पेक्युलेटिव डिकोडिंग सक्षम करें",
			"draftModelId": "ड्राफ्ट मॉडल ID",
			"draftModelDesc": "स्पेक्युलेटिव डिकोडिंग के सही काम करने के लिए ड्राफ्ट मॉडल को समान मॉडल परिवार से होना चाहिए।",
			"selectDraftModel": "ड्राफ्ट मॉडल चुनें",
			"noModelsFound": "कोई ड्राफ्ट मॉडल नहीं मिला। कृपया सुनिश्चित करें कि LM Studio सर्वर मोड सक्षम के साथ चल रहा है।",
			"description": "LM Studio आपको अपने कंप्यूटर पर स्थानीय रूप से मॉडल चलाने की अनुमति देता है। आरंभ करने के निर्देशों के लिए, उनकी <a>क्विकस्टार्ट गाइड</a> देखें। आपको इस एक्सटेंशन के साथ उपयोग करने के लिए LM Studio की <b>स्थानीय सर्वर</b> सुविधा भी शुरू करनी होगी। <span>नोट:</span> Kilo Code जटिल प्रॉम्प्ट्स का उपयोग करता है और Claude मॉडल के साथ सबसे अच्छा काम करता है। कम क्षमता वाले मॉडल अपेक्षित रूप से काम नहीं कर सकते हैं।"
		},
		"ollama": {
			"baseUrl": "बेस URL (वैकल्पिक)",
			"modelId": "मॉडल ID",
			"description": "Ollama आपको अपने कंप्यूटर पर स्थानीय रूप से मॉडल चलाने की अनुमति देता है। आरंभ करने के निर्देशों के लिए, उनकी क्विकस्टार्ट गाइड देखें।",
			"warning": "नोट: Kilo Code जटिल प्रॉम्प्ट्स का उपयोग करता है और Claude मॉडल के साथ सबसे अच्छा काम करता है। कम क्षमता वाले मॉडल अपेक्षित रूप से काम नहीं कर सकते हैं।"
		},
		"unboundApiKey": "Unbound API कुंजी",
		"getUnboundApiKey": "Unbound API कुंजी प्राप्त करें",
		"humanRelay": {
			"description": "कोई API कुंजी आवश्यक नहीं है, लेकिन उपयोगकर्ता को वेब चैट AI में जानकारी कॉपी और पेस्ट करने में मदद करनी होगी।",
			"instructions": "उपयोग के दौरान, एक डायलॉग बॉक्स पॉप अप होगा और वर्तमान संदेश स्वचालित रूप से क्लिपबोर्ड पर कॉपी हो जाएगा। आपको इन्हें AI के वेब संस्करणों (जैसे ChatGPT या Claude) में पेस्ट करना होगा, फिर AI की प्रतिक्रिया को डायलॉग बॉक्स में वापस कॉपी करें और पुष्टि बटन पर क्लिक करें।"
		},
		"openRouter": {
			"providerRouting": {
				"title": "OpenRouter प्रदाता रूटिंग",
				"description": "OpenRouter आपके मॉडल के लिए सर्वोत्तम उपलब्ध प्रदाताओं को अनुरोध भेजता है। डिफ़ॉल्ट रूप से, अपटाइम को अधिकतम करने के लिए अनुरोधों को शीर्ष प्रदाताओं के बीच संतुलित किया जाता है। हालांकि, आप इस मॉडल के लिए उपयोग करने के लिए एक विशिष्ट प्रदाता चुन सकते हैं।",
				"learnMore": "प्रदाता रूटिंग के बारे में अधिक जानें"
			}
		},
		"customModel": {
			"capabilities": "अपने कस्टम OpenAI-संगत मॉडल के लिए क्षमताओं और मूल्य निर्धारण को कॉन्फ़िगर करें। मॉडल क्षमताओं को निर्दिष्ट करते समय सावधान रहें, क्योंकि वे Kilo Code के प्रदर्शन को प्रभावित कर सकती हैं।",
			"maxTokens": {
				"label": "अधिकतम आउटपुट टोकन",
				"description": "मॉडल एक प्रतिक्रिया में अधिकतम कितने टोकन जनरेट कर सकता है। (सर्वर को अधिकतम टोकन सेट करने की अनुमति देने के लिए -1 निर्दिष्ट करें।)"
			},
			"contextWindow": {
				"label": "संदर्भ विंडो आकार",
				"description": "कुल टोकन (इनपुट + आउटपुट) जो मॉडल प्रोसेस कर सकता है।"
			},
			"imageSupport": {
				"label": "छवि समर्थन",
				"description": "क्या यह मॉडल छवियों को प्रोसेस और समझने में सक्षम है?"
			},
			"computerUse": {
				"label": "कंप्यूटर उपयोग",
				"description": "क्या यह मॉडल ब्राउज़र के साथ इंटरैक्ट करने में सक्षम है? (उदा. Claude 3.7 Sonnet)।"
			},
			"promptCache": {
				"label": "प्रॉम्प्ट कैशिंग",
				"description": "क्या यह मॉडल प्रॉम्प्ट्स को कैश करने में सक्षम है?"
			},
			"pricing": {
				"input": {
					"label": "इनपुट मूल्य",
					"description": "इनपुट/प्रॉम्प्ट में प्रति मिलियन टोकन की लागत। यह मॉडल को संदर्भ और निर्देश भेजने की लागत को प्रभावित करता है।"
				},
				"output": {
					"label": "आउटपुट मूल्य",
					"description": "मॉडल की प्रतिक्रिया में प्रति मिलियन टोकन की लागत। यह जनरेट की गई सामग्री और पूर्णताओं की लागत को प्रभावित करता है।"
				},
				"cacheReads": {
					"label": "कैश रीड्स मूल्य",
					"description": "कैश से पढ़ने के लिए प्रति मिलियन टोकन की लागत। यह वह मूल्य है जो कैश की गई प्रतिक्रिया प्राप्त करने पर लगाया जाता है।"
				},
				"cacheWrites": {
					"label": "कैश राइट्स मूल्य",
					"description": "कैश में लिखने के लिए प्रति मिलियन टोकन की लागत। यह वह मूल्य है जो पहली बार प्रॉम्प्ट को कैश करने पर लगाया जाता है।"
				}
			},
			"resetDefaults": "डिफ़ॉल्ट पर रीसेट करें"
		},
		"rateLimitSeconds": {
			"label": "दर सीमा",
			"description": "API अनुरोधों के बीच न्यूनतम समय।"
		},
		"reasoningEffort": {
			"label": "मॉडल तर्क प्रयास",
			"high": "उच्च",
			"medium": "मध्यम",
			"low": "निम्न"
		},
		"setReasoningLevel": "तर्क प्रयास सक्षम करें"
	},
	"browser": {
		"enable": {
			"label": "ब्राउज़र टूल सक्षम करें",
<<<<<<< HEAD
			"description": "जब सक्षम होता है, तो Kilo Code कंप्यूटर उपयोग का समर्थन करने वाले मॉडल का उपयोग करते समय वेबसाइटों के साथ बातचीत करने के लिए ब्राउज़र का उपयोग कर सकता है।"
=======
			"description": "जब सक्षम होता है, तो Roo कंप्यूटर उपयोग का समर्थन करने वाले मॉडल का उपयोग करते समय वेबसाइटों के साथ बातचीत करने के लिए ब्राउज़र का उपयोग कर सकता है। <0>अधिक जानें</0>"
>>>>>>> d2e15c16
		},
		"viewport": {
			"label": "व्यूपोर्ट आकार",
			"description": "ब्राउज़र इंटरैक्शन के लिए व्यूपोर्ट आकार चुनें। यह वेबसाइटों के प्रदर्शन और उनके साथ बातचीत को प्रभावित करता है।",
			"options": {
				"largeDesktop": "बड़ा डेस्कटॉप (1280x800)",
				"smallDesktop": "छोटा डेस्कटॉप (900x600)",
				"tablet": "टैबलेट (768x1024)",
				"mobile": "मोबाइल (360x640)"
			}
		},
		"screenshotQuality": {
			"label": "स्क्रीनशॉट गुणवत्ता",
			"description": "ब्राउज़र स्क्रीनशॉट की WebP गुणवत्ता समायोजित करें। उच्च मान स्पष्ट स्क्रीनशॉट प्रदान करते हैं लेकिन token उपयोग बढ़ाते हैं।"
		},
		"remote": {
			"label": "दूरस्थ ब्राउज़र कनेक्शन का उपयोग करें",
			"description": "रिमोट डीबगिंग सक्षम के साथ चल रहे Chrome ब्राउज़र से कनेक्ट करें (--remote-debugging-port=9222)।",
			"urlPlaceholder": "कस्टम URL (उदा. http://localhost:9222)",
			"testButton": "कनेक्शन का परीक्षण करें",
			"testingButton": "परीक्षण हो रहा है...",
			"instructions": "DevTools प्रोटोकॉल होस्ट पता दर्ज करें या Chrome स्थानीय इंस्टेंस स्वतः खोजने के लिए खाली छोड़ दें। टेस्ट कनेक्शन बटन यदि प्रदान किया गया है तो कस्टम URL का प्रयास करेगा, या यदि फ़ील्ड खाली है तो स्वतः खोज करेगा।"
		}
	},
	"checkpoints": {
		"enable": {
			"label": "स्वचालित चेकपॉइंट सक्षम करें",
<<<<<<< HEAD
			"description": "जब सक्षम होता है, तो Kilo Code कार्य निष्पादन के दौरान स्वचालित रूप से चेकपॉइंट बनाएगा, जिससे परिवर्तनों की समीक्षा करना या पहले की स्थितियों पर वापस जाना आसान हो जाएगा।"
=======
			"description": "जब सक्षम होता है, तो Roo कार्य निष्पादन के दौरान स्वचालित रूप से चेकपॉइंट बनाएगा, जिससे परिवर्तनों की समीक्षा करना या पहले की स्थितियों पर वापस जाना आसान हो जाएगा। <0>अधिक जानें</0>"
>>>>>>> d2e15c16
		}
	},
	"notifications": {
		"sound": {
			"label": "ध्वनि प्रभाव सक्षम करें",
			"description": "जब सक्षम होता है, तो Kilo Code सूचनाओं और घटनाओं के लिए ध्वनि प्रभाव चलाएगा।",
			"volumeLabel": "वॉल्यूम"
		},
		"tts": {
			"label": "टेक्स्ट-टू-स्पीच सक्षम करें",
			"description": "जब सक्षम होता है, तो Kilo Code टेक्स्ट-टू-स्पीच का उपयोग करके अपनी प्रतिक्रियाओं को बोलकर पढ़ेगा।",
			"speedLabel": "गति"
		}
	},
	"contextManagement": {
		"description": "AI के संदर्भ विंडो में शामिल जानकारी को नियंत्रित करें, जो token उपयोग और प्रतिक्रिया गुणवत्ता को प्रभावित करता है",
		"openTabs": {
			"label": "खुले टैब संदर्भ सीमा",
			"description": "संदर्भ में शामिल करने के लिए VSCode खुले टैब की अधिकतम संख्या। उच्च मान अधिक संदर्भ प्रदान करते हैं लेकिन token उपयोग बढ़ाते हैं।"
		},
		"workspaceFiles": {
			"label": "वर्कस्पेस फाइल संदर्भ सीमा",
			"description": "वर्तमान कार्य निर्देशिका विवरण में शामिल करने के लिए फाइलों की अधिकतम संख्या। उच्च मान अधिक संदर्भ प्रदान करते हैं लेकिन token उपयोग बढ़ाते हैं।"
		},
		"rooignore": {
			"label": "सूचियों और खोजों में .kilocodeignore फाइलें दिखाएँ",
			"description": "जब सक्षम होता है, .kilocodeignore में पैटर्न से मेल खाने वाली फाइलें लॉक प्रतीक के साथ सूचियों में दिखाई जाएंगी। जब अक्षम होता है, ये फाइलें फाइल सूचियों और खोजों से पूरी तरह छिपा दी जाएंगी।"
		},
		"maxReadFile": {
			"label": "फ़ाइल पढ़ने का स्वचालित काटने की सीमा",
			"description": "जब मॉडल प्रारंभ/अंत मान नहीं देता है, तो Kilo Code इतनी पंक्तियाँ पढ़ता है। यदि यह संख्या फ़ाइल की कुल पंक्तियों से कम है, तो Kilo Code कोड परिभाषाओं का पंक्ति क्रमांक इंडेक्स बनाता है। विशेष मामले: -1 Kilo Code को पूरी फ़ाइल पढ़ने का निर्देश देता है (इंडेक्सिंग के बिना), और 0 कोई पंक्ति न पढ़ने और न्यूनतम संदर्भ के लिए केवल पंक्ति इंडेक्स प्रदान करने का निर्देश देता है। कम मान प्रारंभिक संदर्भ उपयोग को कम करते हैं, जो बाद में सटीक पंक्ति श्रेणी पढ़ने की अनुमति देता है। स्पष्ट प्रारंभ/अंत अनुरोध इस सेटिंग से सीमित नहीं हैं।",
			"lines": "पंक्तियाँ",
			"always_full_read": "हमेशा पूरी फ़ाइल पढ़ें"
		}
	},
	"terminal": {
		"basic": {
			"label": "टर्मिनल सेटिंग्स: मूल",
			"description": "मूल टर्मिनल सेटिंग्स"
		},
		"advanced": {
			"label": "टर्मिनल सेटिंग्स: उन्नत",
			"description": "निम्नलिखित विकल्पों को लागू करने के लिए टर्मिनल को पुनरारंभ करने की आवश्यकता हो सकती है"
		},
		"outputLineLimit": {
			"label": "टर्मिनल आउटपुट सीमा",
			"description": "कमांड निष्पादित करते समय टर्मिनल आउटपुट में शामिल करने के लिए पंक्तियों की अधिकतम संख्या। पार होने पर पंक्तियाँ मध्य से हटा दी जाएंगी, token बचाते हुए। <0>अधिक जानें</0>"
		},
		"shellIntegrationTimeout": {
			"label": "टर्मिनल शेल एकीकरण टाइमआउट",
			"description": "कमांड निष्पादित करने से पहले शेल एकीकरण के आरंभ होने के लिए प्रतीक्षा का अधिकतम समय। लंबे शेल स्टार्टअप समय वाले उपयोगकर्ताओं के लिए, यदि आप टर्मिनल में \"Shell Integration Unavailable\" त्रुटियाँ देखते हैं तो इस मान को बढ़ाने की आवश्यकता हो सकती है। <0>अधिक जानें</0>"
		},
		"shellIntegrationDisabled": {
			"label": "टर्मिनल शेल एकीकरण अक्षम करें",
			"description": "इसे सक्षम करें यदि टर्मिनल कमांड सही ढंग से काम नहीं कर रहे हैं या आपको 'शेल एकीकरण अनुपलब्ध' त्रुटियाँ दिखाई देती हैं। यह कमांड चलाने के लिए एक सरल विधि का उपयोग करता है, कुछ उन्नत टर्मिनल सुविधाओं को दरकिनार करते हुए। <0>अधिक जानें</0>"
		},
		"commandDelay": {
			"label": "टर्मिनल कमांड विलंब",
			"description": "कमांड निष्पादन के बाद जोड़ने के लिए मिलीसेकंड में विलंब। 0 का डिफ़ॉल्ट सेटिंग विलंब को पूरी तरह से अक्षम कर देता है। यह टाइमिंग समस्याओं वाले टर्मिनलों में कमांड आउटपुट को पूरी तरह से कैप्चर करने में मदद कर सकता है। अधिकांश टर्मिनलों में यह `PROMPT_COMMAND='sleep N'` सेट करके कार्यान्वित किया जाता है और Powershell प्रत्येक कमांड के अंत में `start-sleep` जोड़ता है। मूल रूप से यह VSCode बग#237208 के लिए एक समाधान था और इसकी आवश्यकता नहीं हो सकती है। <0>अधिक जानें</0>"
		},
		"compressProgressBar": {
			"label": "प्रगति बार आउटपुट संपीड़ित करें",
			"description": "जब सक्षम किया जाता है, तो कैरिज रिटर्न (\\r) के साथ टर्मिनल आउटपुट को संसाधित करता है, जो वास्तविक टर्मिनल द्वारा सामग्री प्रदर्शित करने के तरीके का अनुकरण करता है। यह प्रगति बार के मध्यवर्ती स्थितियों को हटाता है, केवल अंतिम स्थिति को बनाए रखता है, जिससे अधिक प्रासंगिक जानकारी के लिए संदर्भ स्थान संरक्षित होता है। <0>अधिक जानें</0>"
		},
		"powershellCounter": {
			"label": "PowerShell काउंटर समाधान सक्षम करें",
			"description": "सक्षम होने पर, कमांड के सही निष्पादन को सुनिश्चित करने के लिए PowerShell कमांड में एक काउंटर जोड़ता है। यह उन PowerShell टर्मिनलों के साथ मदद करता है जिनमें आउटपुट कैप्चर करने में समस्याएं हो सकती हैं। <0>अधिक जानें</0>"
		},
		"zshClearEolMark": {
			"label": "ZSH EOL मार्क साफ़ करें",
			"description": "सक्षम होने पर, PROMPT_EOL_MARK='' सेट करके ZSH लाइन-समाप्ति मार्क को साफ़ करता है। यह कमांड आउटपुट की व्याख्या में समस्याओं को रोकता है जब आउटपुट '%' जैसे विशेष वर्णों के साथ समाप्त होता है। <0>अधिक जानें</0>"
		},
		"zshOhMy": {
			"label": "Oh My Zsh एकीकरण सक्षम करें",
			"description": "सक्षम होने पर, Oh My Zsh शेल एकीकरण सुविधाओं को सक्षम करने के लिए ITERM_SHELL_INTEGRATION_INSTALLED=Yes सेट करता है। इस सेटिंग को लागू करने के लिए IDE को पुनरारंभ करने की आवश्यकता हो सकती है। <0>अधिक जानें</0>"
		},
		"zshP10k": {
			"label": "Powerlevel10k एकीकरण सक्षम करें",
			"description": "सक्षम होने पर, Powerlevel10k शेल एकीकरण सुविधाओं को सक्षम करने के लिए POWERLEVEL9K_TERM_SHELL_INTEGRATION=true सेट करता है। <0>अधिक जानें</0>"
		},
		"zdotdir": {
			"label": "ZDOTDIR प्रबंधन सक्षम करें",
			"description": "सक्षम होने पर, zsh शेल एकीकरण को सही ढंग से संभालने के लिए ZDOTDIR के लिए एक अस्थायी डायरेक्टरी बनाता है। यह आपके zsh कॉन्फ़िगरेशन को बनाए रखते हुए VSCode शेल एकीकरण को zsh के साथ सही ढंग से काम करने की सुनिश्चितता करता है। <0>अधिक जानें</0>"
		},
		"inheritEnv": {
			"label": "पर्यावरण चर विरासत में लें",
			"description": "सक्षम होने पर, टर्मिनल VSCode के मूल प्रक्रिया से पर्यावरण चर विरासत में लेता है, जैसे उपयोगकर्ता प्रोफ़ाइल में परिभाषित शेल एकीकरण सेटिंग्स। यह VSCode की वैश्विक सेटिंग `terminal.integrated.inheritEnv` को सीधे टॉगल करता है। <0>अधिक जानें</0>"
		}
	},
	"advanced": {
		"diff": {
			"label": "diffs के माध्यम से संपादन सक्षम करें",
			"description": "जब सक्षम होता है, Kilo Code फाइलों को तेजी से संपादित कर सकेगा और स्वचालित रूप से काटे गए पूर्ण-फाइल लेखन को अस्वीकार करेगा। नवीनतम Claude 3.7 Sonnet मॉडल के साथ सबसे अच्छा काम करता है।",
			"strategy": {
				"label": "Diff रणनीति",
				"options": {
					"standard": "मानक (एकल ब्लॉक)",
					"multiBlock": "प्रायोगिक: मल्टी-ब्लॉक diff",
					"unified": "प्रायोगिक: एकीकृत diff"
				},
				"descriptions": {
					"standard": "मानक diff रणनीति एक समय में एक कोड ब्लॉक पर परिवर्तन लागू करती है।",
					"unified": "एकीकृत diff रणनीति diffs लागू करने के लिए कई दृष्टिकोण लेती है और सर्वोत्तम दृष्टिकोण चुनती है।",
					"multiBlock": "मल्टी-ब्लॉक diff रणनीति एक अनुरोध में एक फाइल में कई कोड ब्लॉक अपडेट करने की अनुमति देती है।"
				}
			},
			"matchPrecision": {
				"label": "मिलान सटीकता",
				"description": "यह स्लाइडर नियंत्रित करता है कि diffs लागू करते समय कोड अनुभागों को कितनी सटीकता से मेल खाना चाहिए। निम्न मान अधिक लचीले मिलान की अनुमति देते हैं लेकिन गलत प्रतिस्थापन का जोखिम बढ़ाते हैं। 100% से नीचे के मानों का उपयोग अत्यधिक सावधानी के साथ करें।"
			}
		}
	},
	"experimental": {
		"warning": "⚠️",
		"AUTO_CONDENSE_CONTEXT": {
			"name": "संदर्भ विंडो को बुद्धिमानी से संघनित करें",
			"description": "जब कार्य का संदर्भ विंडो लगभग भर जाता है, तो पुराने संदेशों को हटाने के बजाय पिछली बातचीत को संक्षेप में प्रस्तुत करने के लिए LLM कॉल का उपयोग करता है। अस्वीकरण: संक्षेपण की लागत वर्तमान में UI में दिखाए गए API लागतों में शामिल नहीं है।"
		},
		"DIFF_STRATEGY_UNIFIED": {
			"name": "प्रायोगिक एकीकृत diff रणनीति का उपयोग करें",
			"description": "प्रायोगिक एकीकृत diff रणनीति सक्षम करें। यह रणनीति मॉडल त्रुटियों के कारण पुनः प्रयासों की संख्या को कम कर सकती है, लेकिन अप्रत्याशित व्यवहार या गलत संपादन का कारण बन सकती है। केवल तभी सक्षम करें जब आप जोखिमों को समझते हों और सभी परिवर्तनों की सावधानीपूर्वक समीक्षा करने के लिए तैयार हों।"
		},
		"SEARCH_AND_REPLACE": {
			"name": "प्रायोगिक खोज और प्रतिस्थापन उपकरण का उपयोग करें",
			"description": "प्रायोगिक खोज और प्रतिस्थापन उपकरण सक्षम करें, जो Kilo Code को एक अनुरोध में खोज शब्द के कई उदाहरणों को बदलने की अनुमति देता है।"
		},
		"INSERT_BLOCK": {
			"name": "प्रायोगिक सामग्री सम्मिलित करने के उपकरण का उपयोग करें",
			"description": "प्रायोगिक सामग्री सम्मिलित करने के उपकरण को सक्षम करें, जो Kilo Code को diff बनाए बिना विशिष्ट लाइन नंबरों पर सामग्री सम्मिलित करने की अनुमति देता है।"
		},
		"POWER_STEERING": {
			"name": "प्रायोगिक \"पावर स्टीयरिंग\" मोड का उपयोग करें",
			"description": "जब सक्षम किया जाता है, तो Kilo Code मॉडल को उसके वर्तमान मोड परिभाषा के विवरण के बारे में अधिक बार याद दिलाएगा। इससे भूमिका परिभाषाओं और कस्टम निर्देशों के प्रति अधिक मजबूत अनुपालन होगा, लेकिन प्रति संदेश अधिक token का उपयोग होगा।"
		},
		"MULTI_SEARCH_AND_REPLACE": {
			"name": "प्रायोगिक मल्टी ब्लॉक diff उपकरण का उपयोग करें",
			"description": "जब सक्षम किया जाता है, तो Kilo Code मल्टी ब्लॉक diff उपकरण का उपयोग करेगा। यह एक अनुरोध में फ़ाइल में कई कोड ब्लॉक अपडेट करने का प्रयास करेगा।"
		}
	},
	"promptCaching": {
		"label": "प्रॉम्प्ट कैशिंग अक्षम करें",
		"description": "जब चेक किया जाता है, तो Kilo Code इस मॉडल के लिए प्रॉम्प्ट कैशिंग का उपयोग नहीं करेगा।"
	},
	"temperature": {
		"useCustom": "कस्टम तापमान का उपयोग करें",
		"description": "मॉडल की प्रतिक्रियाओं में यादृच्छिकता को नियंत्रित करता है।",
		"rangeDescription": "उच्च मान आउटपुट को अधिक यादृच्छिक बनाते हैं, निम्न मान इसे अधिक निर्धारित बनाते हैं।"
	},
	"modelInfo": {
		"supportsImages": "छवियों का समर्थन करता है",
		"noImages": "छवियों का समर्थन नहीं करता है",
		"supportsComputerUse": "कंप्यूटर उपयोग का समर्थन करता है",
		"noComputerUse": "कंप्यूटर उपयोग का समर्थन नहीं करता है",
		"supportsPromptCache": "प्रॉम्प्ट कैशिंग का समर्थन करता है",
		"noPromptCache": "प्रॉम्प्ट कैशिंग का समर्थन नहीं करता है",
		"maxOutput": "अधिकतम आउटपुट",
		"inputPrice": "इनपुट मूल्य",
		"outputPrice": "आउटपुट मूल्य",
		"cacheReadsPrice": "कैश रीड्स मूल्य",
		"cacheWritesPrice": "कैश राइट्स मूल्य",
		"enableStreaming": "स्ट्रीमिंग सक्षम करें",
		"enableR1Format": "R1 मॉडल पैरामीटर सक्षम करें",
		"enableR1FormatTips": "QWQ जैसी R1 मॉडलों का उपयोग करते समय इसे सक्षम करना आवश्यक है, ताकि 400 त्रुटि से बचा जा सके",
		"useAzure": "Azure का उपयोग करें",
		"azureApiVersion": "Azure API संस्करण सेट करें",
		"gemini": {
			"freeRequests": "* प्रति मिनट {{count}} अनुरोधों तक मुफ्त। उसके बाद, बिलिंग प्रॉम्प्ट आकार पर निर्भर करती है।",
			"pricingDetails": "अधिक जानकारी के लिए, मूल्य निर्धारण विवरण देखें।",
			"billingEstimate": "* बिलिंग एक अनुमान है - सटीक लागत प्रॉम्प्ट आकार पर निर्भर करती है।"
		}
	},
	"modelPicker": {
		"automaticFetch": "एक्सटेंशन <serviceLink>{{serviceName}}</serviceLink> पर उपलब्ध मॉडलों की नवीनतम सूची स्वचालित रूप से प्राप्त करता है। यदि आप अनिश्चित हैं कि कौन सा मॉडल चुनना है, तो Kilo Code <defaultModelLink>{{defaultModelId}}</defaultModelLink> के साथ सबसे अच्छा काम करता है। आप वर्तमान में उपलब्ध निःशुल्क विकल्पों के लिए \"free\" भी खोज सकते हैं।",
		"label": "मॉडल",
		"searchPlaceholder": "खोजें",
		"noMatchFound": "कोई मिलान नहीं मिला",
		"useCustomModel": "कस्टम उपयोग करें: {{modelId}}"
	},
	"footer": {
<<<<<<< HEAD
		"feedback": "यदि आपके कोई प्रश्न या प्रतिक्रिया है, तो <githubLink>github.com/Kilo-Org/kilocode</githubLink> पर एक मुद्दा खोलने या <redditLink>reddit.com/r/kilocode</redditLink> या <discordLink>kilocode.ai/discord</discordLink> में शामिल होने में संकोच न करें",
		"version": "Kilo Code v{{version}}",
=======
		"feedback": "यदि आपके कोई प्रश्न या प्रतिक्रिया है, तो <githubLink>github.com/RooVetGit/Roo-Code</githubLink> पर एक मुद्दा खोलने या <redditLink>reddit.com/r/RooCode</redditLink> या <discordLink>discord.gg/roocode</discordLink> में शामिल होने में संकोच न करें",
>>>>>>> d2e15c16
		"telemetry": {
			"label": "गुमनाम त्रुटि और उपयोग रिपोर्टिंग की अनुमति दें",
			"description": "गुमनाम उपयोग डेटा और त्रुटि रिपोर्ट भेजकर Kilo Code को बेहतर बनाने में मदद करें। कोड, प्रॉम्प्ट, या व्यक्तिगत जानकारी कभी भी नहीं भेजी जाती है। अधिक विवरण के लिए हमारी गोपनीयता नीति देखें।"
		},
		"settings": {
			"import": "इम्पोर्ट",
			"export": "एक्सपोर्ट",
			"reset": "रीसेट करें"
		}
	},
	"thinkingBudget": {
		"maxTokens": "अधिकतम tokens",
		"maxThinkingTokens": "अधिकतम thinking tokens"
	},
	"validation": {
		"apiKey": "आपको एक मान्य API कुंजी प्रदान करनी होगी।",
		"awsRegion": "Amazon Bedrock का उपयोग करने के लिए आपको एक क्षेत्र चुनना होगा।",
		"googleCloud": "आपको एक मान्य Google Cloud प्रोजेक्ट ID और क्षेत्र प्रदान करना होगा।",
		"modelId": "आपको एक मान्य मॉडल ID प्रदान करनी होगी।",
		"modelSelector": "आपको एक मान्य मॉडल चयनकर्ता प्रदान करना होगा।",
		"openAi": "आपको एक मान्य बेस URL, API कुंजी और मॉडल ID प्रदान करनी होगी।",
		"arn": {
			"invalidFormat": "अमान्य ARN प्रारूप। कृपया प्रारूप आवश्यकताएं जांचें।",
			"regionMismatch": "चेतावनी: आपके ARN में क्षेत्र ({{arnRegion}}) आपके चयनित क्षेत्र ({{region}}) से मेल नहीं खाता। इससे पहुंच संबंधी समस्याएं हो सकती हैं। प्रदाता ARN से क्षेत्र का उपयोग करेगा।"
		},
		"modelAvailability": "आपके द्वारा प्रदान की गई मॉडल ID ({{modelId}}) उपलब्ध नहीं है। कृपया कोई अन्य मॉडल चुनें।"
	},
	"placeholders": {
		"apiKey": "API कुंजी दर्ज करें...",
		"profileName": "प्रोफ़ाइल नाम दर्ज करें",
		"accessKey": "एक्सेस कुंजी दर्ज करें...",
		"secretKey": "गुप्त कुंजी दर्ज करें...",
		"sessionToken": "सत्र टोकन दर्ज करें...",
		"credentialsJson": "क्रेडेंशियल्स JSON दर्ज करें...",
		"keyFilePath": "कुंजी फ़ाइल पथ दर्ज करें...",
		"projectId": "प्रोजेक्ट ID दर्ज करें...",
		"customArn": "ARN दर्ज करें (उदा. arn:aws:bedrock:us-east-1:123456789012:foundation-model/my-model)",
		"baseUrl": "बेस URL दर्ज करें...",
		"modelId": {
			"lmStudio": "उदा. meta-llama-3.1-8b-instruct",
			"lmStudioDraft": "उदा. lmstudio-community/llama-3.2-1b-instruct",
			"ollama": "उदा. llama3.1"
		},
		"numbers": {
			"maxTokens": "उदा. 4096",
			"contextWindow": "उदा. 128000",
			"inputPrice": "उदा. 0.0001",
			"outputPrice": "उदा. 0.0002",
			"cacheWritePrice": "उदा. 0.00005"
		}
	},
	"defaults": {
		"ollamaUrl": "डिफ़ॉल्ट: http://localhost:11434",
		"lmStudioUrl": "डिफ़ॉल्ट: http://localhost:1234",
		"geminiUrl": "डिफ़ॉल्ट: https://generativelanguage.googleapis.com"
	},
	"labels": {
		"customArn": "कस्टम ARN",
		"useCustomArn": "कस्टम ARN का उपयोग करें..."
	}
}<|MERGE_RESOLUTION|>--- conflicted
+++ resolved
@@ -257,11 +257,7 @@
 	"browser": {
 		"enable": {
 			"label": "ब्राउज़र टूल सक्षम करें",
-<<<<<<< HEAD
-			"description": "जब सक्षम होता है, तो Kilo Code कंप्यूटर उपयोग का समर्थन करने वाले मॉडल का उपयोग करते समय वेबसाइटों के साथ बातचीत करने के लिए ब्राउज़र का उपयोग कर सकता है।"
-=======
-			"description": "जब सक्षम होता है, तो Roo कंप्यूटर उपयोग का समर्थन करने वाले मॉडल का उपयोग करते समय वेबसाइटों के साथ बातचीत करने के लिए ब्राउज़र का उपयोग कर सकता है। <0>अधिक जानें</0>"
->>>>>>> d2e15c16
+			"description": "जब सक्षम होता है, तो Kilo Code कंप्यूटर उपयोग का समर्थन करने वाले मॉडल का उपयोग करते समय वेबसाइटों के साथ बातचीत करने के लिए ब्राउज़र का उपयोग कर सकता है। <0>अधिक जानें</0>"
 		},
 		"viewport": {
 			"label": "व्यूपोर्ट आकार",
@@ -289,11 +285,7 @@
 	"checkpoints": {
 		"enable": {
 			"label": "स्वचालित चेकपॉइंट सक्षम करें",
-<<<<<<< HEAD
-			"description": "जब सक्षम होता है, तो Kilo Code कार्य निष्पादन के दौरान स्वचालित रूप से चेकपॉइंट बनाएगा, जिससे परिवर्तनों की समीक्षा करना या पहले की स्थितियों पर वापस जाना आसान हो जाएगा।"
-=======
-			"description": "जब सक्षम होता है, तो Roo कार्य निष्पादन के दौरान स्वचालित रूप से चेकपॉइंट बनाएगा, जिससे परिवर्तनों की समीक्षा करना या पहले की स्थितियों पर वापस जाना आसान हो जाएगा। <0>अधिक जानें</0>"
->>>>>>> d2e15c16
+			"description": "जब सक्षम होता है, तो Kilo Code कार्य निष्पादन के दौरान स्वचालित रूप से चेकपॉइंट बनाएगा, जिससे परिवर्तनों की समीक्षा करना या पहले की स्थितियों पर वापस जाना आसान हो जाएगा। <0>अधिक जानें</0>"
 		}
 	},
 	"notifications": {
@@ -473,12 +465,7 @@
 		"useCustomModel": "कस्टम उपयोग करें: {{modelId}}"
 	},
 	"footer": {
-<<<<<<< HEAD
 		"feedback": "यदि आपके कोई प्रश्न या प्रतिक्रिया है, तो <githubLink>github.com/Kilo-Org/kilocode</githubLink> पर एक मुद्दा खोलने या <redditLink>reddit.com/r/kilocode</redditLink> या <discordLink>kilocode.ai/discord</discordLink> में शामिल होने में संकोच न करें",
-		"version": "Kilo Code v{{version}}",
-=======
-		"feedback": "यदि आपके कोई प्रश्न या प्रतिक्रिया है, तो <githubLink>github.com/RooVetGit/Roo-Code</githubLink> पर एक मुद्दा खोलने या <redditLink>reddit.com/r/RooCode</redditLink> या <discordLink>discord.gg/roocode</discordLink> में शामिल होने में संकोच न करें",
->>>>>>> d2e15c16
 		"telemetry": {
 			"label": "गुमनाम त्रुटि और उपयोग रिपोर्टिंग की अनुमति दें",
 			"description": "गुमनाम उपयोग डेटा और त्रुटि रिपोर्ट भेजकर Kilo Code को बेहतर बनाने में मदद करें। कोड, प्रॉम्प्ट, या व्यक्तिगत जानकारी कभी भी नहीं भेजी जाती है। अधिक विवरण के लिए हमारी गोपनीयता नीति देखें।"
