--- conflicted
+++ resolved
@@ -10,12 +10,8 @@
 	"cloudBenefitHistory": "Онлайн-история задач",
 	"cloudBenefitSharing": "Функции обмена и совместной работы",
 	"cloudBenefitMetrics": "Метрики использования на основе задач, токенов и затрат",
-<<<<<<< HEAD
+	"cloudBenefitWalkaway": "Отслеживайте и управляйте задачами откуда угодно с Kilo remote Control",
+	"remoteControl": "Kilo remote Control",
+	"remoteControlDescription": "Позволяет отслеживать и взаимодействовать с задачами в этом рабочем пространстве с Kilo Code Cloud",
 	"visitCloudWebsite": "Посетить Kilo Code Cloud"
-=======
-	"cloudBenefitWalkaway": "Отслеживайте и управляйте задачами откуда угодно с Roomote Control",
-	"remoteControl": "Roomote Control",
-	"remoteControlDescription": "Позволяет отслеживать и взаимодействовать с задачами в этом рабочем пространстве с Roo Code Cloud",
-	"visitCloudWebsite": "Посетить Roo Code Cloud"
->>>>>>> a819b353
 }