--- conflicted
+++ resolved
@@ -782,15 +782,13 @@
 			"warningMissingKey": "⚠️ Khóa API là bắt buộc để tạo hình ảnh, vui lòng cấu hình ở trên.",
 			"successConfigured": "✓ Tạo hình ảnh đã được cấu hình và sẵn sàng sử dụng"
 		},
-<<<<<<< HEAD
 		"INLINE_ASSIST": {
 			"name": "Autocomplete",
 			"description": "Bật các tính năng Autocomplete cho gợi ý mã nhanh và cải tiến trực tiếp trong editor của bạn. Bao gồm Tác Vụ Nhanh (Cmd+I) cho các thay đổi có mục tiêu và Autocomplete cho các cải tiến theo ngữ cảnh."
-=======
+		},
 		"RUN_SLASH_COMMAND": {
 			"name": "Bật lệnh slash do mô hình khởi tạo",
-			"description": "Khi được bật, Roo có thể chạy các lệnh slash của bạn để thực hiện các quy trình làm việc."
->>>>>>> 173acdb1
+			"description": "Khi được bật, Kilo Code có thể chạy các lệnh slash của bạn để thực hiện các quy trình làm việc."
 		}
 	},
 	"promptCaching": {
