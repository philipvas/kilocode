{
<<<<<<< HEAD
	"greeting": "Kilo Code 可以為您做些什麼？",
=======
	"greeting": "歡迎使用 Roo Code",
>>>>>>> 7f026f5c
	"task": {
		"title": "工作",
		"seeMore": "顯示更多",
		"seeLess": "顯示較少",
		"tokens": "Tokens:",
		"cache": "快取：",
		"apiCost": "API 費用：",
		"contextWindow": "上下文長度：",
		"closeAndStart": "關閉現有工作並開始一項新的工作",
		"export": "匯出工作紀錄",
		"delete": "刪除工作（按住 Shift 並點選可跳過確認）"
	},
	"history": {
		"title": "歷史"
	},
	"unpin": "取消置頂",
	"pin": "置頂",
	"tokenProgress": {
		"availableSpace": "可用空間：{{amount}} tokens",
		"tokensUsed": "已使用 tokens: {{used}} / {{total}}",
		"reservedForResponse": "為模型回應保留：{{amount}} tokens"
	},
	"retry": {
		"title": "重試",
		"tooltip": "再次嘗試操作"
	},
	"startNewTask": {
		"title": "開始新工作",
		"tooltip": "開始一項新工作"
	},
	"proceedAnyways": {
		"title": "仍要繼續",
		"tooltip": "在命令執行時繼續"
	},
	"save": {
		"title": "儲存",
		"tooltip": "儲存檔案變更"
	},
	"reject": {
		"title": "拒絕",
		"tooltip": "拒絕此操作"
	},
	"completeSubtaskAndReturn": "完成子工作並返回",
	"approve": {
		"title": "核准",
		"tooltip": "核准此操作"
	},
	"runCommand": {
		"title": "執行命令",
		"tooltip": "執行此命令"
	},
	"proceedWhileRunning": {
		"title": "執行時繼續",
		"tooltip": "儘管有警告仍繼續執行"
	},
	"resumeTask": {
		"title": "繼續工作",
		"tooltip": "繼續目前的工作"
	},
	"terminate": {
		"title": "終止",
		"tooltip": "結束目前的工作"
	},
	"cancel": {
		"title": "取消",
		"tooltip": "取消目前操作"
	},
	"scrollToBottom": "捲動至對話框底部",
	"onboarding": "<strong>您在此工作區中的工作清單是空的。</strong> 請在下方輸入工作以開始。 不確定如何開始？ 在 <DocsLink>說明文件</DocsLink> 中閱讀更多關於 Roo 能為您做什麼的資訊。",
	"selectMode": "選擇互動模式",
	"selectApiConfig": "選擇 API 設定",
	"enhancePrompt": "使用額外內容增強提示",
	"addImages": "新增圖片到訊息中",
	"sendMessage": "傳送訊息",
	"typeMessage": "輸入訊息...",
	"typeTask": "構建、查找、詢問",
	"addContext": "輸入 @ 新增內容，輸入 / 切換模式",
	"dragFiles": "按住 Shift 鍵拖曳檔案",
	"dragFilesImages": "按住 Shift 鍵拖曳檔案/圖片",
	"enhancePromptDescription": "「增強提示」按鈕透過提供額外內容、說明或重新表述來幫助改進您的請求。嘗試在此處輸入請求，然後再次點選按鈕以了解其運作方式。",
	"errorReadingFile": "讀取檔案時發生錯誤：",
	"noValidImages": "未處理到任何有效圖片",
	"separator": "分隔符號",
	"edit": "編輯...",
	"forNextMode": "用於下一個模式",
	"error": "錯誤",
	"diffError": {
		"title": "編輯失敗"
	},
	"troubleMessage": "Kilo Code 遇到問題...",
	"apiRequest": {
		"title": "API 請求",
		"failed": "API 請求失敗",
		"streaming": "正在處理 API 請求...",
		"cancelled": "API 請求已取消",
		"streamingFailed": "API 串流處理失敗"
	},
	"checkpoint": {
		"initial": "初始檢查點",
		"regular": "檢查點",
		"initializingWarning": "正在初始化檢查點...如果耗時過長，你可以在<settingsLink>設定</settingsLink>中停用檢查點並重新啟動任務。",
		"menu": {
			"viewDiff": "檢視差異",
			"restore": "還原檢查點",
			"restoreFiles": "還原檔案",
			"restoreFilesDescription": "將您的專案檔案還原到此時的快照。",
			"restoreFilesAndTask": "還原檔案和工作",
			"confirm": "確認",
			"cancel": "取消",
			"cannotUndo": "此操作無法復原。",
			"restoreFilesAndTaskDescription": "將您的專案檔案還原到此時的快照，並刪除此點之後的所有訊息。"
		},
		"current": "目前"
	},
	"instructions": {
		"wantsToFetch": "Kilo Code 想要取得詳細指示以協助目前任務"
	},
	"fileOperations": {
		"wantsToRead": "Kilo Code 想要讀取此檔案：",
		"wantsToReadOutsideWorkspace": "Kilo Code 想要讀取此工作區外的檔案：",
		"didRead": "Kilo Code 已讀取此檔案：",
		"wantsToEdit": "Kilo Code 想要編輯此檔案：",
		"wantsToEditOutsideWorkspace": "Kilo Code 想要編輯此工作區外的檔案：",
		"wantsToCreate": "Kilo Code 想要建立新檔案："
	},
	"directoryOperations": {
		"wantsToViewTopLevel": "Kilo Code 想要檢視此目錄中最上層的檔案：",
		"didViewTopLevel": "Kilo Code 已檢視此目錄中最上層的檔案：",
		"wantsToViewRecursive": "Kilo Code 想要遞迴檢視此目錄中的所有檔案：",
		"didViewRecursive": "Kilo Code 已遞迴檢視此目錄中的所有檔案：",
		"wantsToViewDefinitions": "Kilo Code 想要檢視此目錄中使用的原始碼定義名稱：",
		"didViewDefinitions": "Kilo Code 已檢視此目錄中使用的原始碼定義名稱：",
		"wantsToSearch": "Kilo Code 想要在此目錄中搜尋 <code>{{regex}}</code>：",
		"didSearch": "Kilo Code 已在此目錄中搜尋 <code>{{regex}}</code>："
	},
	"commandOutput": "命令輸出",
	"response": "回應",
	"arguments": "參數",
	"mcp": {
		"wantsToUseTool": "Kilo Code 想要在 {{serverName}} MCP 伺服器上使用工具：",
		"wantsToAccessResource": "Kilo Code 想要存取 {{serverName}} MCP 伺服器上的資源："
	},
	"modes": {
		"wantsToSwitch": "Kilo Code 想要切換至 <code>{{mode}}</code> 模式",
		"wantsToSwitchWithReason": "Kilo Code 想要切換至 <code>{{mode}}</code> 模式，原因：{{reason}}",
		"didSwitch": "Kilo Code 已切換至 <code>{{mode}}</code> 模式",
		"didSwitchWithReason": "Kilo Code 已切換至 <code>{{mode}}</code> 模式，原因：{{reason}}"
	},
	"subtasks": {
		"wantsToCreate": "Kilo Code 想要在 <code>{{mode}}</code> 模式下建立新的子工作：",
		"wantsToFinish": "Kilo Code 想要完成此子工作",
		"newTaskContent": "子工作指示",
		"completionContent": "子工作已完成",
		"resultContent": "子工作結果",
		"defaultResult": "請繼續下一個工作。",
		"completionInstructions": "子工作已完成！您可以檢閱結果並提出修正或下一步建議。如果一切看起來良好，請確認以將結果傳回主工作。"
	},
	"questions": {
		"hasQuestion": "Kilo Code 有一個問題："
	},
	"taskCompleted": "工作完成",
	"shellIntegration": {
		"unavailable": "Shell 整合功能無法使用",
		"troubleshooting": "仍有問題嗎？點擊此處查看 Shell 整合文件。",
		"checkSettings": "檢查設定頁面中的終端解決方案",
		"updateVSCode": "更新 VSCode",
		"supportedShell": "確保使用支援的 shell：zsh、bash、fish 或 PowerShell"
	},
	"powershell": {
		"issues": "看起來您遇到了 Windows PowerShell 的問題，請參考此處"
	},
	"autoApprove": {
		"title": "自動核准：",
		"none": "無",
		"description": "自動核准讓 Kilo Code 可以在無需徵求您同意的情況下執行動作。請僅對您完全信任的動作啟用此功能。您可以在<settingsLink>設定</settingsLink>中進行更詳細的調整。"
	},
	"reasoning": {
		"thinking": "思考中",
		"seconds": "{{count}}秒"
	},
	"followUpSuggest": {
		"copyToInput": "複製到輸入框（或按住 Shift 並點選）"
	},
	"announcement": {
		"title": "🎉 Roo Code 3.13 已發布",
		"description": "Roo Code 3.13 帶來基於您意見回饋的新功能與改進。",
		"whatsNew": "新功能",
		"feature1": "<bold>Gemini 2.5 Flash Thinking</bold>: 現在可以使用 Gemini 2.5 Flash 的 thinking 變體並指定 thinking Token 預算",
		"feature2": "<bold>UI 改進</bold>: 工作標題、對話視圖、歷史預覽和歡迎視圖已進行視覺升級",
		"feature3": "<bold>錯誤修復</bold>: 更可靠的差異編輯等功能",
		"hideButton": "隱藏公告",
		"detailsDiscussLinks": "在 <discordLink>Discord</discordLink> 和 <redditLink>Reddit</redditLink> 取得更多詳細資訊並參與討論 🚀"
	},
	"browser": {
		"rooWantsToUse": "Kilo Code 想要使用瀏覽器：",
		"consoleLogs": "主控台記錄",
		"noNewLogs": "（沒有新記錄）",
		"screenshot": "瀏覽器螢幕擷圖",
		"cursor": "游標",
		"navigation": {
			"step": "步驟 {{current}} / {{total}}",
			"previous": "上一步",
			"next": "下一步"
		},
		"sessionStarted": "瀏覽器工作階段已啟動",
		"actions": {
			"title": "瀏覽器動作：",
			"launch": "在 {{url}} 啟動瀏覽器",
			"click": "點選 ({{coordinate}})",
			"type": "輸入「{{text}}」",
			"scrollDown": "向下捲動",
			"scrollUp": "向上捲動",
			"close": "關閉瀏覽器"
		}
	},
	"notifications": {
		"toolRequest": "工具請求等待核准",
		"browserAction": "瀏覽器操作等待核准",
		"command": "命令等待核准"
	}
}<|MERGE_RESOLUTION|>--- conflicted
+++ resolved
@@ -1,9 +1,5 @@
 {
-<<<<<<< HEAD
-	"greeting": "Kilo Code 可以為您做些什麼？",
-=======
-	"greeting": "歡迎使用 Roo Code",
->>>>>>> 7f026f5c
+	"greeting": "Kilo Code 能為您做什麼？",
 	"task": {
 		"title": "工作",
 		"seeMore": "顯示更多",
@@ -72,7 +68,7 @@
 		"tooltip": "取消目前操作"
 	},
 	"scrollToBottom": "捲動至對話框底部",
-	"onboarding": "<strong>您在此工作區中的工作清單是空的。</strong> 請在下方輸入工作以開始。 不確定如何開始？ 在 <DocsLink>說明文件</DocsLink> 中閱讀更多關於 Roo 能為您做什麼的資訊。",
+	"onboarding": "<strong>您在此工作區中的工作清單是空的。</strong> 請在下方輸入工作以開始。 不確定如何開始？ 在 <DocsLink>說明文件</DocsLink> 中閱讀更多關於 Kilo Code 能為您做什麼的資訊。",
 	"selectMode": "選擇互動模式",
 	"selectApiConfig": "選擇 API 設定",
 	"enhancePrompt": "使用額外內容增強提示",
