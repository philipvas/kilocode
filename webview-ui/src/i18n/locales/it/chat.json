{
	"greeting": "Cosa può fare Kilo Code per te?",
	"task": {
		"title": "Attività",
		"seeMore": "Vedi altro",
		"seeLess": "Vedi meno",
		"tokens": "Tokens:",
		"cache": "Cache:",
		"apiCost": "Costo API:",
		"contextWindow": "Lunghezza del contesto:",
		"closeAndStart": "Chiudi attività e iniziane una nuova",
		"export": "Esporta cronologia attività",
		"delete": "Elimina attività (Shift + Clic per saltare la conferma)",
		"condenseContext": "Condensa contesto in modo intelligente",
		"share": "Condividi attività",
		"shareWithOrganization": "Condividi con l'organizzazione",
		"shareWithOrganizationDescription": "Solo i membri della tua organizzazione possono accedere",
		"sharePublicly": "Condividi pubblicamente",
		"sharePubliclyDescription": "Chiunque con il link può accedere",
		"connectToCloud": "Connetti al Cloud",
		"connectToCloudDescription": "Accedi a Kilo Code Cloud per condividere attività",
		"sharingDisabledByOrganization": "Condivisione disabilitata dall'organizzazione",
		"shareSuccessOrganization": "Link organizzazione copiato negli appunti",
		"shareSuccessPublic": "Link pubblico copiato negli appunti"
	},
	"history": {
		"title": "Cronologia"
	},
	"unpin": "Rilascia",
	"pin": "Fissa",
	"tokenProgress": {
		"availableSpace": "Spazio disponibile: {{amount}} tokens",
		"tokensUsed": "Tokens utilizzati: {{used}} di {{total}}",
		"reservedForResponse": "Riservato per risposta del modello: {{amount}} tokens"
	},
	"retry": {
		"title": "Riprova",
		"tooltip": "Prova di nuovo l'operazione"
	},
	"startNewTask": {
		"title": "Inizia nuova attività",
		"tooltip": "Inizia una nuova attività"
	},
	"reportBug": {
		"title": "Segnala un bug"
	},
	"proceedAnyways": {
		"title": "Procedi comunque",
		"tooltip": "Continua mentre il comando è in esecuzione"
	},
	"save": {
		"title": "Salva",
		"tooltip": "Salva le modifiche del messaggio"
	},
	"reject": {
		"title": "Rifiuta",
		"tooltip": "Rifiuta questa azione"
	},
	"completeSubtaskAndReturn": "Completa sottoattività e torna indietro",
	"approve": {
		"title": "Approva",
		"tooltip": "Approva questa azione"
	},
	"runCommand": {
		"title": "Esegui comando",
		"tooltip": "Esegui questo comando"
	},
	"proceedWhileRunning": {
		"title": "Procedi durante l'esecuzione",
		"tooltip": "Continua nonostante gli avvisi"
	},
	"killCommand": {
		"title": "Termina comando",
		"tooltip": "Termina il comando corrente"
	},
	"resumeTask": {
		"title": "Riprendi attività",
		"tooltip": "Continua l'attività corrente"
	},
	"terminate": {
		"title": "Termina",
		"tooltip": "Termina l'attività corrente"
	},
	"cancel": {
		"title": "Annulla",
		"tooltip": "Annulla l'operazione corrente"
	},
	"scrollToBottom": "Scorri fino alla fine della chat",
	"about": "Genera, refactor e debug del codice con l'assistenza dell'IA. Consulta la nostra <DocsLink>documentazione</DocsLink> per saperne di più.",
	"onboarding": "Grazie alle più recenti innovazioni nelle capacità di codifica agentica, posso gestire complesse attività di sviluppo software passo dopo passo. Con strumenti che mi permettono di creare e modificare file, esplorare progetti complessi, utilizzare il browser ed eseguire comandi da terminale (dopo la tua autorizzazione), posso aiutarti in modi che vanno oltre il completamento del codice o il supporto tecnico. Posso persino usare MCP per creare nuovi strumenti ed estendere le mie capacità.",
	"rooTips": {
		"boomerangTasks": {
			"title": "Orchestrazione di Attività",
			"description": "Dividi le attività in parti più piccole e gestibili."
		},
		"stickyModels": {
			"title": "Modalità persistenti",
			"description": "Ogni modalità ricorda il tuo ultimo modello utilizzato"
		},
		"tools": {
			"title": "Strumenti",
			"description": "Consenti all'IA di risolvere i problemi navigando sul Web, eseguendo comandi e altro ancora."
		},
		"customizableModes": {
			"title": "Modalità personalizzabili",
			"description": "Personalità specializzate con comportamenti propri e modelli assegnati"
		}
	},
	"selectMode": "Seleziona modalità di interazione",
	"selectApiConfig": "Seleziona la configurazione API",
	"selectModelConfig": "Seleziona modello",
	"enhancePrompt": "Migliora prompt con contesto aggiuntivo",
	"addImages": "Aggiungi immagini al messaggio",
	"sendMessage": "Invia messaggio",
	"stopTts": "Interrompi sintesi vocale",
	"typeMessage": "Scrivi un messaggio...",
<<<<<<< HEAD
	"typeTask": "Costruire, trovare, chiedere qualcosa",
	"addContext": "@ per aggiungere contesto, / per cambiare modalità",
=======
	"typeTask": "Scrivi la tua attività qui...",
	"addContext": "@ per aggiungere contesto, / per i comandi",
>>>>>>> 1695c83c
	"dragFiles": "tieni premuto shift per trascinare file",
	"dragFilesImages": "tieni premuto shift per trascinare file/immagini",
	"enhancePromptDescription": "Il pulsante 'Migliora prompt' aiuta a migliorare la tua richiesta fornendo contesto aggiuntivo, chiarimenti o riformulazioni. Prova a digitare una richiesta qui e fai di nuovo clic sul pulsante per vedere come funziona.",
	"modeSelector": {
		"title": "Modalità",
		"marketplace": "Marketplace delle Modalità",
		"settings": "Impostazioni Modalità",
<<<<<<< HEAD
		"description": "Personalità specializzate che adattano il comportamento di Kilo Code."
=======
		"description": "Personalità specializzate che adattano il comportamento di Roo.",
		"searchPlaceholder": "Cerca modalità...",
		"noResults": "Nessun risultato trovato"
>>>>>>> 1695c83c
	},
	"errorReadingFile": "Errore nella lettura del file:",
	"noValidImages": "Nessuna immagine valida è stata elaborata",
	"separator": "Separatore",
	"edit": "Modifica...",
	"forNextMode": "per la prossima modalità",
	"forPreviousMode": "per la modalità precedente",
	"instructions": {
		"wantsToFetch": "Kilo Code vuole recuperare istruzioni dettagliate per aiutare con l'attività corrente"
	},
	"error": "Errore",
	"diffError": {
		"title": "Modifica non riuscita"
	},
	"troubleMessage": "Kilo Code sta avendo problemi...",
	"apiRequest": {
		"title": "Richiesta API",
		"failed": "Richiesta API fallita",
		"streaming": "Richiesta API...",
		"cancelled": "Richiesta API annullata",
		"streamingFailed": "Streaming API fallito"
	},
	"checkpoint": {
		"initial": "Checkpoint iniziale",
		"regular": "Checkpoint",
		"initializingWarning": "Inizializzazione del checkpoint in corso... Se questa operazione richiede troppo tempo, puoi disattivare i checkpoint nelle <settingsLink>impostazioni</settingsLink> e riavviare l'attività.",
		"menu": {
			"viewDiff": "Visualizza differenze",
			"restore": "Ripristina checkpoint",
			"restoreFiles": "Ripristina file",
			"restoreFilesDescription": "Ripristina i file del tuo progetto a uno snapshot catturato in questo punto.",
			"restoreFilesAndTask": "Ripristina file e attività",
			"confirm": "Conferma",
			"cancel": "Annulla",
			"cannotUndo": "Questa azione non può essere annullata.",
			"restoreFilesAndTaskDescription": "Ripristina i file del tuo progetto a uno snapshot catturato in questo punto ed elimina tutti i messaggi successivi a questo punto."
		},
		"current": "Corrente"
	},
	"fileOperations": {
		"wantsToRead": "Kilo Code vuole leggere questo file:",
		"wantsToReadOutsideWorkspace": "Kilo Code vuole leggere questo file al di fuori dell'area di lavoro:",
		"didRead": "Kilo Code ha letto questo file:",
		"wantsToEdit": "Kilo Code vuole modificare questo file:",
		"wantsToEditOutsideWorkspace": "Kilo Code vuole modificare questo file al di fuori dell'area di lavoro:",
		"wantsToEditProtected": "Kilo Code vuole modificare un file di configurazione protetto:",
		"wantsToCreate": "Kilo Code vuole creare un nuovo file:",
		"wantsToSearchReplace": "Kilo Code vuole eseguire ricerca e sostituzione in questo file:",
		"didSearchReplace": "Kilo Code ha eseguito ricerca e sostituzione in questo file:",
		"wantsToInsert": "Kilo Code vuole inserire contenuto in questo file:",
		"wantsToInsertWithLineNumber": "Kilo Code vuole inserire contenuto in questo file alla riga {{lineNumber}}:",
		"wantsToInsertAtEnd": "Kilo Code vuole aggiungere contenuto alla fine di questo file:",
		"wantsToReadAndXMore": "Kilo Code vuole leggere questo file e altri {{count}}:",
		"wantsToReadMultiple": "Kilo Code vuole leggere più file:",
		"wantsToApplyBatchChanges": "Kilo Code vuole applicare modifiche a più file:"
	},
	"directoryOperations": {
		"wantsToViewTopLevel": "Kilo Code vuole visualizzare i file di primo livello in questa directory:",
		"didViewTopLevel": "Kilo Code ha visualizzato i file di primo livello in questa directory:",
		"wantsToViewRecursive": "Kilo Code vuole visualizzare ricorsivamente tutti i file in questa directory:",
		"didViewRecursive": "Kilo Code ha visualizzato ricorsivamente tutti i file in questa directory:",
		"wantsToViewDefinitions": "Kilo Code vuole visualizzare i nomi delle definizioni di codice sorgente utilizzate in questa directory:",
		"didViewDefinitions": "Kilo Code ha visualizzato i nomi delle definizioni di codice sorgente utilizzate in questa directory:",
		"wantsToSearch": "Kilo Code vuole cercare in questa directory <code>{{regex}}</code>:",
		"didSearch": "Kilo Code ha cercato in questa directory <code>{{regex}}</code>:",
		"wantsToSearchOutsideWorkspace": "Kilo Code vuole cercare in questa directory (fuori dall'area di lavoro) <code>{{regex}}</code>:",
		"didSearchOutsideWorkspace": "Kilo Code ha cercato in questa directory (fuori dall'area di lavoro) <code>{{regex}}</code>:",
		"wantsToViewTopLevelOutsideWorkspace": "Kilo Code vuole visualizzare i file di primo livello in questa directory (fuori dall'area di lavoro):",
		"didViewTopLevelOutsideWorkspace": "Kilo Code ha visualizzato i file di primo livello in questa directory (fuori dall'area di lavoro):",
		"wantsToViewRecursiveOutsideWorkspace": "Kilo Code vuole visualizzare ricorsivamente tutti i file in questa directory (fuori dall'area di lavoro):",
		"didViewRecursiveOutsideWorkspace": "Kilo Code ha visualizzato ricorsivamente tutti i file in questa directory (fuori dall'area di lavoro):",
		"wantsToViewDefinitionsOutsideWorkspace": "Kilo Code vuole visualizzare i nomi delle definizioni di codice sorgente utilizzate in questa directory (fuori dall'area di lavoro):",
		"didViewDefinitionsOutsideWorkspace": "Kilo Code ha visualizzato i nomi delle definizioni di codice sorgente utilizzate in questa directory (fuori dall'area di lavoro):"
	},
	"commandOutput": "Output del comando",
	"commandExecution": {
		"running": "In esecuzione",
		"pid": "PID: {{pid}}",
		"exited": "Terminato ({{exitCode}})",
		"manageCommands": "Gestisci autorizzazioni comandi",
		"commandManagementDescription": "Gestisci le autorizzazioni dei comandi: fai clic su ✓ per consentire l'esecuzione automatica, ✗ per negare l'esecuzione. I pattern possono essere attivati/disattivati o rimossi dagli elenchi. <settingsLink>Visualizza tutte le impostazioni</settingsLink>",
		"addToAllowed": "Aggiungi all'elenco consentiti",
		"removeFromAllowed": "Rimuovi dall'elenco consentiti",
		"addToDenied": "Aggiungi all'elenco negati",
		"removeFromDenied": "Rimuovi dall'elenco negati",
		"abortCommand": "Interrompi esecuzione comando",
		"expandOutput": "Espandi output",
		"collapseOutput": "Comprimi output",
		"expandManagement": "Espandi la sezione di gestione dei comandi",
		"collapseManagement": "Comprimi la sezione di gestione dei comandi"
	},
	"response": "Risposta",
	"arguments": "Argomenti",
	"mcp": {
		"wantsToUseTool": "Kilo Code vuole utilizzare uno strumento sul server MCP {{serverName}}:",
		"wantsToAccessResource": "Kilo Code vuole accedere a una risorsa sul server MCP {{serverName}}:"
	},
	"modes": {
		"wantsToSwitch": "Kilo Code vuole passare alla modalità <code>{{mode}}</code>",
		"wantsToSwitchWithReason": "Kilo Code vuole passare alla modalità <code>{{mode}}</code> perché: {{reason}}",
		"didSwitch": "Kilo Code è passato alla modalità <code>{{mode}}</code>",
		"didSwitchWithReason": "Kilo Code è passato alla modalità <code>{{mode}}</code> perché: {{reason}}"
	},
	"subtasks": {
		"wantsToCreate": "Kilo Code vuole creare una nuova sottoattività in modalità <code>{{mode}}</code>:",
		"wantsToFinish": "Kilo Code vuole completare questa sottoattività",
		"newTaskContent": "Istruzioni sottoattività",
		"completionContent": "Sottoattività completata",
		"resultContent": "Risultati sottoattività",
		"defaultResult": "Per favore continua con la prossima attività.",
		"completionInstructions": "Sottoattività completata! Puoi rivedere i risultati e suggerire correzioni o prossimi passi. Se tutto sembra a posto, conferma per restituire il risultato all'attività principale."
	},
	"questions": {
		"hasQuestion": "Kilo Code ha una domanda:"
	},
	"taskCompleted": "Attività completata",
	"powershell": {
		"issues": "Sembra che tu stia avendo problemi con Windows PowerShell, consulta questa"
	},
	"autoApprove": {
		"title": "Auto-approvazione:",
		"none": "Nessuna",
		"description": "L'auto-approvazione permette a Kilo Code di eseguire azioni senza chiedere permesso. Abilita solo per azioni di cui ti fidi completamente. Configurazione più dettagliata disponibile nelle <settingsLink>Impostazioni</settingsLink>.",
		"selectOptionsFirst": "Seleziona almeno un'opzione qui sotto per abilitare l'auto-approvazione",
		"toggleAriaLabel": "Attiva/disattiva approvazione automatica",
		"disabledAriaLabel": "Approvazione automatica disabilitata - seleziona prima le opzioni"
	},
	"reasoning": {
		"thinking": "Sto pensando",
		"seconds": "{{count}}s"
	},
	"contextCondense": {
		"title": "Contesto condensato",
		"condensing": "Condensazione del contesto...",
		"errorHeader": "Impossibile condensare il contesto",
		"tokens": "token"
	},
	"followUpSuggest": {
		"copyToInput": "Copia nell'input (o Shift + clic)",
		"autoSelectCountdown": "Selezione automatica in {{count}}s",
		"countdownDisplay": "{{count}}s"
	},
	"announcement": {
		"title": "🎉 Rilasciato Kilo Code {{version}}",
		"description": "Kilo Code {{version}} porta nuove potenti funzionalità e miglioramenti significativi per potenziare il tuo flusso di lavoro di sviluppo.",
		"whatsNew": "Novità",
		"feature1": "<bold>Coda Messaggi</bold>: Metti in coda più messaggi mentre Roo sta lavorando, permettendoti di continuare a pianificare il tuo flusso di lavoro senza interruzioni.",
		"feature2": "<bold>Comandi Slash Personalizzati</bold>: Crea comandi slash personalizzati per accesso rapido a prompt e flussi di lavoro utilizzati frequentemente, con gestione completa dell'interfaccia utente.",
		"feature3": "<bold>Strumenti Gemini Migliorati</bold>: Nuove capacità di contesto URL e fondamenta di ricerca Google forniscono ai modelli Gemini informazioni web in tempo reale e capacità di ricerca migliorate.",
		"hideButton": "Nascondi annuncio",
		"detailsDiscussLinks": "Ottieni maggiori dettagli e partecipa alle discussioni su <discordLink>Discord</discordLink> e <redditLink>Reddit</redditLink> 🚀"
	},
	"browser": {
		"rooWantsToUse": "Kilo Code vuole utilizzare il browser:",
		"consoleLogs": "Log della console",
		"noNewLogs": "(Nessun nuovo log)",
		"screenshot": "Screenshot del browser",
		"cursor": "cursore",
		"navigation": {
			"step": "Passo {{current}} di {{total}}",
			"previous": "Precedente",
			"next": "Successivo"
		},
		"sessionStarted": "Sessione browser avviata",
		"actions": {
			"title": "Azione browser: ",
			"launch": "Avvia browser su {{url}}",
			"click": "Clic ({{coordinate}})",
			"type": "Digita \"{{text}}\"",
			"scrollDown": "Scorri verso il basso",
			"scrollUp": "Scorri verso l'alto",
			"close": "Chiudi browser"
		}
	},
	"codeblock": {
		"tooltips": {
			"expand": "Espandi blocco di codice",
			"collapse": "Comprimi blocco di codice",
			"enable_wrap": "Attiva a capo automatico",
			"disable_wrap": "Disattiva a capo automatico",
			"copy_code": "Copia codice"
		}
	},
	"systemPromptWarning": "ATTENZIONE: Sovrascrittura personalizzata delle istruzioni di sistema attiva. Questo può compromettere gravemente le funzionalità e causare comportamenti imprevedibili.",
	"profileViolationWarning": "Il profilo corrente non è compatibile con le impostazioni della tua organizzazione",
	"shellIntegration": {
		"title": "Avviso di esecuzione comando",
		"description": "Il tuo comando viene eseguito senza l'integrazione shell del terminale VSCode. Per sopprimere questo avviso puoi disattivare l'integrazione shell nella sezione <strong>Terminal</strong> delle <settingsLink>impostazioni di Kilo Code</settingsLink> o risolvere i problemi di integrazione del terminale VSCode utilizzando il link qui sotto.",
		"troubleshooting": "Clicca qui per la documentazione sull'integrazione shell."
	},
	"ask": {
		"autoApprovedRequestLimitReached": {
			"title": "Limite di Richieste Auto-approvate Raggiunto",
			"description": "Kilo Code ha raggiunto il limite auto-approvato di {{count}} richiesta/e API. Vuoi reimpostare il contatore e procedere con l'attività?",
			"button": "Reimposta e Continua"
		}
	},
	"codebaseSearch": {
		"wantsToSearch": "Kilo Code vuole cercare nella base di codice <code>{{query}}</code>:",
		"wantsToSearchWithPath": "Kilo Code vuole cercare nella base di codice <code>{{query}}</code> in <code>{{path}}</code>:",
		"didSearch_one": "Trovato 1 risultato",
		"didSearch_other": "Trovati {{count}} risultati",
		"resultTooltip": "Punteggio di somiglianza: {{score}} (clicca per aprire il file)"
	},
	"read-batch": {
		"approve": {
			"title": "Approva tutto"
		},
		"deny": {
			"title": "Nega tutto"
		}
	},
	"indexingStatus": {
		"ready": "Indice pronto",
		"indexing": "Indicizzazione {{percentage}}%",
		"indexed": "Indicizzato",
		"error": "Errore indice",
		"status": "Stato indice"
	},
	"versionIndicator": {
		"ariaLabel": "Versione {{version}} - Clicca per visualizzare le note di rilascio"
	},
	"rooCloudCTA": {
		"title": "Roo Code Cloud arriva presto!",
		"description": "Esegui agenti remoti nel cloud, accedi alle tue attività da qualsiasi luogo, collabora con altri e molto altro.",
		"joinWaitlist": "Unisciti alla lista d'attesa per ottenere l'accesso anticipato."
	},
	"editMessage": {
		"placeholder": "Modifica il tuo messaggio..."
	},
	"command": {
		"triggerDescription": "Attiva il comando {{name}}"
	},
	"slashCommands": {
		"tooltip": "Gestisci comandi slash",
		"title": "Comandi Slash",
		"description": "Crea comandi slash personalizzati per accedere rapidamente a prompt e flussi di lavoro utilizzati frequentemente. <DocsLink>Documentazione</DocsLink>",
		"globalCommands": "Comandi Globali",
		"workspaceCommands": "Comandi dello Spazio di Lavoro",
		"globalCommand": "Comando globale",
		"editCommand": "Modifica comando",
		"deleteCommand": "Elimina comando",
		"newGlobalCommandPlaceholder": "Nuovo comando globale...",
		"newWorkspaceCommandPlaceholder": "Nuovo comando dello spazio di lavoro...",
		"deleteDialog": {
			"title": "Elimina Comando",
			"description": "Sei sicuro di voler eliminare il comando \"{{name}}\"? Questa azione non può essere annullata.",
			"cancel": "Annulla",
			"confirm": "Elimina"
		}
	},
	"queuedMessages": {
		"title": "Messaggi in coda:",
		"clickToEdit": "Clicca per modificare il messaggio"
	}
}<|MERGE_RESOLUTION|>--- conflicted
+++ resolved
@@ -114,13 +114,8 @@
 	"sendMessage": "Invia messaggio",
 	"stopTts": "Interrompi sintesi vocale",
 	"typeMessage": "Scrivi un messaggio...",
-<<<<<<< HEAD
-	"typeTask": "Costruire, trovare, chiedere qualcosa",
-	"addContext": "@ per aggiungere contesto, / per cambiare modalità",
-=======
 	"typeTask": "Scrivi la tua attività qui...",
 	"addContext": "@ per aggiungere contesto, / per i comandi",
->>>>>>> 1695c83c
 	"dragFiles": "tieni premuto shift per trascinare file",
 	"dragFilesImages": "tieni premuto shift per trascinare file/immagini",
 	"enhancePromptDescription": "Il pulsante 'Migliora prompt' aiuta a migliorare la tua richiesta fornendo contesto aggiuntivo, chiarimenti o riformulazioni. Prova a digitare una richiesta qui e fai di nuovo clic sul pulsante per vedere come funziona.",
@@ -128,13 +123,9 @@
 		"title": "Modalità",
 		"marketplace": "Marketplace delle Modalità",
 		"settings": "Impostazioni Modalità",
-<<<<<<< HEAD
-		"description": "Personalità specializzate che adattano il comportamento di Kilo Code."
-=======
-		"description": "Personalità specializzate che adattano il comportamento di Roo.",
+		"description": "Personalità specializzate che adattano il comportamento di Kilo Code.",
 		"searchPlaceholder": "Cerca modalità...",
 		"noResults": "Nessun risultato trovato"
->>>>>>> 1695c83c
 	},
 	"errorReadingFile": "Errore nella lettura del file:",
 	"noValidImages": "Nessuna immagine valida è stata elaborata",
