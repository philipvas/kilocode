{
	"title": "Account",
	"profilePicture": "Immagine del profilo",
	"logOut": "Disconnetti",
	"testApiAuthentication": "Verifica autenticazione API",
	"signIn": "Connetti a Kilo Code Cloud",
	"connect": "Connetti",
	"cloudBenefitsTitle": "Connetti a Kilo Code Cloud",
	"cloudBenefitsSubtitle": "Sincronizza i tuoi prompt e telemetria per abilitare:",
	"cloudBenefitHistory": "Cronologia attività online",
	"cloudBenefitSharing": "Funzionalità di condivisione e collaborazione",
	"cloudBenefitMetrics": "Metriche di utilizzo basate su attività, token e costi",
<<<<<<< HEAD
	"visitCloudWebsite": "Visita Kilo Code Cloud"
=======
	"cloudBenefitWalkaway": "Segui e controlla le attività da qualsiasi luogo con Roomote Control",
	"remoteControl": "Roomote Control",
	"remoteControlDescription": "Abilita il monitoraggio e l'interazione con le attività in questo workspace con Roo Code Cloud",
	"visitCloudWebsite": "Visita Roo Code Cloud"
>>>>>>> a819b353
}<|MERGE_RESOLUTION|>--- conflicted
+++ resolved
@@ -10,12 +10,8 @@
 	"cloudBenefitHistory": "Cronologia attività online",
 	"cloudBenefitSharing": "Funzionalità di condivisione e collaborazione",
 	"cloudBenefitMetrics": "Metriche di utilizzo basate su attività, token e costi",
-<<<<<<< HEAD
+	"cloudBenefitWalkaway": "Segui e controlla le attività da qualsiasi luogo con Kilo remote Control",
+	"remoteControl": "Kilo remote Control",
+	"remoteControlDescription": "Abilita il monitoraggio e l'interazione con le attività in questo workspace con Kilo Code Cloud",
 	"visitCloudWebsite": "Visita Kilo Code Cloud"
-=======
-	"cloudBenefitWalkaway": "Segui e controlla le attività da qualsiasi luogo con Roomote Control",
-	"remoteControl": "Roomote Control",
-	"remoteControlDescription": "Abilita il monitoraggio e l'interazione con le attività in questo workspace con Roo Code Cloud",
-	"visitCloudWebsite": "Visita Roo Code Cloud"
->>>>>>> a819b353
 }