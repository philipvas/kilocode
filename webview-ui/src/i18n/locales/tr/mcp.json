--- conflicted
+++ resolved
@@ -1,13 +1,8 @@
 {
 	"title": "MCP Sunucuları",
-<<<<<<< HEAD
-	"done": "Bitti",
-	"description": "Kilo Code'un harici sunuculardan ek araçlar ve servisler kullanabilmesi için Model Context Protocol (MCP)'yi etkinleştir. Böylece Kilo Code senin için daha fazlasını yapabilir. <0>Daha fazla bilgi</0>",
-=======
 	"done": "Tamam",
-	"description": "<0>Model Context Protocol</0>, Roo'nun yeteneklerini genişletmek için ek araçlar ve kaynaklar sağlayan yerel olarak çalışan MCP sunucularıyla iletişim kurmanızı sağlar. <1>Topluluk tarafından oluşturulan sunucuları</1> kullanabilir veya Roo'dan iş akışınıza özel yeni araçlar oluşturmasını isteyebilirsiniz (örneğin, \"en son npm belgelerini alan bir araç ekle\").",
+	"description": "<0>Model Context Protocol</0>, Kilo Code'nun yeteneklerini genişletmek için ek araçlar ve kaynaklar sağlayan yerel olarak çalışan MCP sunucularıyla iletişim kurmanızı sağlar. <1>Topluluk tarafından oluşturulan sunucuları</1> kullanabilir veya Kilo Code'dan iş akışınıza özel yeni araçlar oluşturmasını isteyebilirsiniz (örneğin, \"en son npm belgelerini alan bir araç ekle\").",
 	"instructions": "Talimatlar",
->>>>>>> 69f72002
 	"enableToggle": {
 		"title": "MCP Sunucularını Etkinleştir",
 		"description": "Bunu AÇ, böylece Kilo Code bağlı MCP sunucularından araçlar kullanabilir. Kilo Code'ya daha fazla yetenek kazandırır. Ekstra araçları kullanmayacaksan, API token maliyetini azaltmak için bunu KAPAT."
