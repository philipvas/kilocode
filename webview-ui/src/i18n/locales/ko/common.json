{
	"number_format": {
		"thousand_suffix": "k",
		"million_suffix": "m",
		"billion_suffix": "b"
	},
<<<<<<< HEAD
	"feedback": {
		"title": "피드백",
		"description": "귀하의 피드백을 듣거나 경험하고 있는 문제에 대해 도움을 드리고 싶습니다.",
		"githubIssues": "GitHub에서 문제 보고하기",
		"githubDiscussions": "GitHub 토론에 참여하기",
		"discord": "Discord 커뮤니티에 참여하기"
=======
	"ui": {
		"search_placeholder": "검색..."
>>>>>>> ae2f98a6
	}
}<|MERGE_RESOLUTION|>--- conflicted
+++ resolved
@@ -4,16 +4,14 @@
 		"million_suffix": "m",
 		"billion_suffix": "b"
 	},
-<<<<<<< HEAD
 	"feedback": {
 		"title": "피드백",
 		"description": "귀하의 피드백을 듣거나 경험하고 있는 문제에 대해 도움을 드리고 싶습니다.",
 		"githubIssues": "GitHub에서 문제 보고하기",
 		"githubDiscussions": "GitHub 토론에 참여하기",
 		"discord": "Discord 커뮤니티에 참여하기"
-=======
+	},
 	"ui": {
 		"search_placeholder": "검색..."
->>>>>>> ae2f98a6
 	}
 }