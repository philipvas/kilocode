import React, { useState, useEffect } from "react"
import { VSCodeTextArea } from "@vscode/webview-ui-toolkit/react"

import { supportPrompt, SupportPromptType } from "@roo/support-prompt"

import { vscode } from "@src/utils/vscode"
import { useAppTranslation } from "@src/i18n/TranslationContext"
import { useExtensionState } from "@src/context/ExtensionStateContext"
import { Button, Select, SelectContent, SelectItem, SelectTrigger, SelectValue } from "@src/components/ui"
import { SectionHeader } from "./SectionHeader"
import { Section } from "./Section"
import { MessageSquare } from "lucide-react"
import CommitMessagePromptSettings from "./CommitMessagePromptSettings"

<<<<<<< HEAD
// kilocode_change start
=======
>>>>>>> 6ca706b0
interface PromptsSettingsProps {
	customSupportPrompts: Record<string, string | undefined>
	setCustomSupportPrompts: (prompts: Record<string, string | undefined>) => void
}
<<<<<<< HEAD
// kilocode_change end

const PromptsSettings = ({ customSupportPrompts, setCustomSupportPrompts }: PromptsSettingsProps) => {
	const { t } = useAppTranslation()

=======

const PromptsSettings = ({ customSupportPrompts, setCustomSupportPrompts }: PromptsSettingsProps) => {
	const { t } = useAppTranslation()
>>>>>>> 6ca706b0
	const { listApiConfigMeta, enhancementApiConfigId, setEnhancementApiConfigId } = useExtensionState()

	const [testPrompt, setTestPrompt] = useState("")
	const [isEnhancing, setIsEnhancing] = useState(false)
	const [activeSupportOption, setActiveSupportOption] = useState<SupportPromptType>("ENHANCE")

	useEffect(() => {
		const handler = (event: MessageEvent) => {
			const message = event.data
			if (message.type === "enhancedPrompt") {
				if (message.text) {
					setTestPrompt(message.text)
				}
				setIsEnhancing(false)
			}
		}

		window.addEventListener("message", handler)
		return () => window.removeEventListener("message", handler)
	}, [])

	const updateSupportPrompt = (type: SupportPromptType, value: string | undefined) => {
		const updatedPrompts = { ...customSupportPrompts, [type]: value }
		setCustomSupportPrompts(updatedPrompts)
	}

	const handleSupportReset = (type: SupportPromptType) => {
		const updatedPrompts = { ...customSupportPrompts }
		delete updatedPrompts[type]
		setCustomSupportPrompts(updatedPrompts)
	}

	const getSupportPromptValue = (type: SupportPromptType): string => {
		return supportPrompt.get(customSupportPrompts, type)
	}

	const handleTestEnhancement = () => {
		if (!testPrompt.trim()) return

		setIsEnhancing(true)
		vscode.postMessage({
			type: "enhancePrompt",
			text: testPrompt,
		})
	}

	return (
		<div>
			<SectionHeader description={t("settings:prompts.description")}>
				<div className="flex items-center gap-2">
					<MessageSquare className="w-4" />
					<div>{t("settings:sections.prompts")}</div>
				</div>
			</SectionHeader>

			<Section>
				<div>
					<Select
						value={activeSupportOption}
						onValueChange={(type) => setActiveSupportOption(type as SupportPromptType)}>
						<SelectTrigger className="w-full" data-testid="support-prompt-select-trigger">
							<SelectValue placeholder={t("settings:common.select")} />
						</SelectTrigger>
						<SelectContent>
							{Object.keys(supportPrompt.default).map((type) => (
								<SelectItem key={type} value={type} data-testid={`${type}-option`}>
									{t(`prompts:supportPrompts.types.${type}.label`)}
								</SelectItem>
							))}
						</SelectContent>
					</Select>
					<div className="text-sm text-vscode-descriptionForeground mt-1">
						{t(`prompts:supportPrompts.types.${activeSupportOption}.description`)}
					</div>
				</div>

				<div key={activeSupportOption} className="mt-4">
					<div className="flex justify-between items-center mb-1">
						<label className="block font-medium">{t("prompts:supportPrompts.prompt")}</label>
						<Button
							variant="ghost"
							size="icon"
							onClick={() => handleSupportReset(activeSupportOption)}
							title={t("prompts:supportPrompts.resetPrompt", {
								promptType: activeSupportOption,
							})}>
							<span className="codicon codicon-discard"></span>
						</Button>
					</div>

					<VSCodeTextArea
						resize="vertical"
						value={getSupportPromptValue(activeSupportOption)}
						onChange={(e) => {
							const value =
								(e as unknown as CustomEvent)?.detail?.target?.value ||
								((e as any).target as HTMLTextAreaElement).value
							const trimmedValue = value.trim()
							updateSupportPrompt(activeSupportOption, trimmedValue || undefined)
						}}
						rows={6}
						className="w-full"
					/>

					{activeSupportOption === "ENHANCE" && (
						<div className="mt-4 flex flex-col gap-3 pl-3 border-l-2 border-vscode-button-background">
							<div>
								<label className="block font-medium mb-1">
									{t("prompts:supportPrompts.enhance.apiConfiguration")}
								</label>
								<Select
									value={enhancementApiConfigId || "-"}
									onValueChange={(value) => {
										setEnhancementApiConfigId(value === "-" ? "" : value)
										vscode.postMessage({
											type: "enhancementApiConfigId",
											text: value,
										})
									}}>
									<SelectTrigger data-testid="api-config-select" className="w-full">
										<SelectValue
											placeholder={t("prompts:supportPrompts.enhance.useCurrentConfig")}
										/>
									</SelectTrigger>
									<SelectContent>
										<SelectItem value="-">
											{t("prompts:supportPrompts.enhance.useCurrentConfig")}
										</SelectItem>
										{(listApiConfigMeta || []).map((config) => (
											<SelectItem
												key={config.id}
												value={config.id}
												data-testid={`${config.id}-option`}>
												{config.name}
											</SelectItem>
										))}
									</SelectContent>
								</Select>
								<div className="text-sm text-vscode-descriptionForeground mt-1">
									{t("prompts:supportPrompts.enhance.apiConfigDescription")}
								</div>
							</div>

							<div>
								<label className="block font-medium mb-1">
									{t("prompts:supportPrompts.enhance.testEnhancement")}
								</label>
								<VSCodeTextArea
									resize="vertical"
									value={testPrompt}
									onChange={(e) => setTestPrompt((e.target as HTMLTextAreaElement).value)}
									placeholder={t("prompts:supportPrompts.enhance.testPromptPlaceholder")}
									rows={3}
									className="w-full"
									data-testid="test-prompt-textarea"
								/>
								<div className="mt-2 flex justify-start items-center gap-2">
									<Button variant="default" onClick={handleTestEnhancement} disabled={isEnhancing}>
										{t("prompts:supportPrompts.enhance.previewButton")}
									</Button>
								</div>
							</div>
						</div>
					)}

					{/* kilocode_change start */}
					{activeSupportOption === "COMMIT_MESSAGE" && <CommitMessagePromptSettings />}
					{/* kilocode_change end */}
				</div>
			</Section>
		</div>
	)
}

export default PromptsSettings<|MERGE_RESOLUTION|>--- conflicted
+++ resolved
@@ -12,25 +12,13 @@
 import { MessageSquare } from "lucide-react"
 import CommitMessagePromptSettings from "./CommitMessagePromptSettings"
 
-<<<<<<< HEAD
-// kilocode_change start
-=======
->>>>>>> 6ca706b0
 interface PromptsSettingsProps {
 	customSupportPrompts: Record<string, string | undefined>
 	setCustomSupportPrompts: (prompts: Record<string, string | undefined>) => void
 }
-<<<<<<< HEAD
-// kilocode_change end
 
 const PromptsSettings = ({ customSupportPrompts, setCustomSupportPrompts }: PromptsSettingsProps) => {
 	const { t } = useAppTranslation()
-
-=======
-
-const PromptsSettings = ({ customSupportPrompts, setCustomSupportPrompts }: PromptsSettingsProps) => {
-	const { t } = useAppTranslation()
->>>>>>> 6ca706b0
 	const { listApiConfigMeta, enhancementApiConfigId, setEnhancementApiConfigId } = useExtensionState()
 
 	const [testPrompt, setTestPrompt] = useState("")
