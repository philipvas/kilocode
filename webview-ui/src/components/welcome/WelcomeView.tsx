--- conflicted
+++ resolved
@@ -72,11 +72,7 @@
 				<div className="mb-4">
 					<p className="font-bold mt-0">{t("welcome:startRouter")}</p>
 
-<<<<<<< HEAD
-					<div className="hidden flex gap-4">
-=======
 					<div>
->>>>>>> 653104b4
 						{/* Define the providers */}
 						{(() => {
 							// Provider card configuration
