--- conflicted
+++ resolved
@@ -20,15 +20,12 @@
 import { TaskActions } from "./TaskActions"
 import { ShareButton } from "./ShareButton"
 import { ContextWindowProgress } from "./ContextWindowProgress"
-<<<<<<< HEAD
 import { TaskTimeline } from "./TaskTimeline"
 import { mentionRegexGlobal } from "@roo/context-mentions"
 
 import { vscode } from "@/utils/vscode" // kilocode_change: pull slash commands from Cline
-=======
 import { Mention } from "./Mention"
 import { TodoListDisplay } from "./TodoListDisplay"
->>>>>>> 39ab0067
 
 export interface TaskHeaderProps {
 	task: ClineMessage
@@ -41,15 +38,12 @@
 	buttonsDisabled: boolean
 	handleCondenseContext: (taskId: string) => void
 	onClose: () => void
-<<<<<<< HEAD
 	// kilocode_change start
 	groupedMessages: (ClineMessage | ClineMessage[])[]
 	onMessageClick?: (index: number) => void
 	isTaskActive?: boolean
 	// kilocode_change end
-=======
 	todos?: any[]
->>>>>>> 39ab0067
 }
 
 const TaskHeader = ({
@@ -63,15 +57,12 @@
 	buttonsDisabled,
 	handleCondenseContext,
 	onClose,
-<<<<<<< HEAD
 	// kilocode_change start
 	groupedMessages,
 	onMessageClick,
 	isTaskActive = false,
 	// kilocode_change end
-=======
 	todos,
->>>>>>> 39ab0067
 }: TaskHeaderProps) => {
 	const { t } = useTranslation()
 	const { showTaskTimeline } = useExtensionState() // kilocode_change
@@ -102,12 +93,8 @@
 		<div className="py-2 px-3">
 			<div
 				className={cn(
-<<<<<<< HEAD
-					"rounded-xs p-2.5 flex flex-col relative z-1 border",
-=======
 					"p-2.5 flex flex-col gap-1.5 relative z-1 border",
 					hasTodos ? "rounded-t-xs border-b-0" : "rounded-xs",
->>>>>>> 39ab0067
 					isTaskExpanded
 						? "border-vscode-panel-border text-vscode-foreground"
 						: "border-vscode-panel-border/80 text-vscode-foreground/80",
