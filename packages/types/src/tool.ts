import { z } from "zod"

/**
 * ToolGroup
 */

export const toolGroups = ["read", "edit", "browser", "command", "mcp", "modes"] as const

export const toolGroupsSchema = z.enum(toolGroups)

export type ToolGroup = z.infer<typeof toolGroupsSchema>

/**
 * ToolName
 */

export const toolNames = [
	"execute_command",
	"read_file",
	"write_to_file",
	"apply_diff",
	"insert_content",
	"search_and_replace",
	"search_files",
	"list_files",
	"list_code_definition_names",
	"browser_action",
	"use_mcp_tool",
	"access_mcp_resource",
	"ask_followup_question",
	"attempt_completion",
	"switch_mode",
	"new_task",
	"fetch_instructions",
	"codebase_search",
<<<<<<< HEAD
	"new_rule", // kilocode_change
	"report_bug", // kilocode_change
	"condense", // kilocode_change
=======
	"update_todo_list",
>>>>>>> 39ab0067
] as const

export const toolNamesSchema = z.enum(toolNames)

export type ToolName = z.infer<typeof toolNamesSchema>

/**
 * ToolUsage
 */

export const toolUsageSchema = z.record(
	toolNamesSchema,
	z.object({
		attempts: z.number(),
		failures: z.number(),
	}),
)

export type ToolUsage = z.infer<typeof toolUsageSchema><|MERGE_RESOLUTION|>--- conflicted
+++ resolved
@@ -33,13 +33,10 @@
 	"new_task",
 	"fetch_instructions",
 	"codebase_search",
-<<<<<<< HEAD
 	"new_rule", // kilocode_change
 	"report_bug", // kilocode_change
 	"condense", // kilocode_change
-=======
 	"update_todo_list",
->>>>>>> 39ab0067
 ] as const
 
 export const toolNamesSchema = z.enum(toolNames)
