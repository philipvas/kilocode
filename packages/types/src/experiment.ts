--- conflicted
+++ resolved
@@ -6,11 +6,7 @@
  * ExperimentId
  */
 
-<<<<<<< HEAD
-const kilocodeExperimentIds = ["morphFastApply"] as const
-=======
-const kilocodeExperimentIds = ["inlineAssist"] as const // kilocode_change
->>>>>>> b93b55fb
+const kilocodeExperimentIds = ["morphFastApply", "inlineAssist"] as const
 export const experimentIds = ["powerSteering", "multiFileApplyDiff"] as const
 
 export const experimentIdsSchema = z.enum([...experimentIds, ...kilocodeExperimentIds])
